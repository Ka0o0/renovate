---
title: Configuration Options
description: Configuration Options usable in renovate.json or package.json
---

# Configuration Options

This document describes all the configuration options you may configure in a Renovate configuration file.
Any config you define applies to the whole repository (e.g. if you have a monorepo).

You can store your Renovate configuration file in one of the following locations:

- `.github/renovate.json`
- `.github/renovate.json5`
- `.gitlab/renovate.json`
- `.gitlab/renovate.json5`
- `.renovaterc.json`
- `renovate.json`
- `renovate.json5`
- `.renovaterc`
- `package.json` _(within a `"renovate"` section)_

Renovate always uses the config from the repository's default branch, even if that configuration specifies multiple `baseBranches`.
Renovate does not read/override the config from within each base branch if present.

Also, be sure to check out Renovate's [shareable config presets](./config-presets.md) to save yourself from reinventing any wheels.
Shareable config presets only work with the JSON format.

If you have any questions about the config options, or want to get help/feedback about a config, go to the [discussions tab in the Renovate repository](https://github.com/renovatebot/renovate/discussions) and start a new "config help" discussion.
We will do our best to answer your question(s).

A `subtype` in the configuration table specifies what type you're allowed to use within the main element.

If a config option has a `parent` defined, it means it's only allowed to configure it within an object with the parent name, such as `packageRules` or `hostRules`.

When an array or object configuration option is `mergeable`, it means that values inside it will be added to any existing object or array that existed with the same name.

---

## addLabels

The `labels` field is non-mergeable, meaning that any config setting a list of PR labels will replace any existing list.
If you want to append labels for matched rules, then define an `addLabels` array with one (or more) label strings.
All matched `addLabels` strings will be attached to the PR.

Consider this example:

```json
{
  "labels": ["dependencies"],
  "packageRules": [
    {
      "matchPackagePatterns": ["eslint"],
      "labels": ["linting"]
    },
    {
      "matchDepTypes": ["optionalDependencies"],
      "addLabels": ["optional"]
    }
  ]
}
```

With the above config:

- Optional dependencies will have the labels `dependencies` and `optional`
- ESLint dependencies will have the label `linting`
- All other dependencies will have the label `dependencies`

## additionalBranchPrefix

This value defaults to an empty string, and is typically not necessary.
Some managers previously populated this field, but they no longer do so by default.
You normally don't need to configure this, but one example where it can be useful is combining with `parentDir` in monorepos to split PRs based on where the package definition is located, e.g.

```json
{
  "additionalBranchPrefix": "{{parentDir}}-"
}
```

## additionalReviewers

In contrast to `reviewers`, this option adds to the existing reviewer list, rather than replacing it.
This makes it suitable for augmenting a preset or base list without displacing the original, for example when adding focused reviewers for a specific package group.

## aliases

The `aliases` object is used for configuring registry aliases.
Currently it is needed/supported for the `helm-requirements` manager only.

`helm-requirements` includes this default alias:

```json
{
  "aliases": {
    "stable": "https://charts.helm.sh/stable"
  }
}
```

Alias values must be properly formatted URIs.

## assignAutomerge

By default, Renovate will not assign reviewers and assignees to an automerge-enabled PR unless it fails status checks.
By configuring this setting to `true`, Renovate will instead always assign reviewers and assignees for automerging PRs at time of creation.

## assignees

Must be valid usernames on the platform in use.

## assigneesFromCodeOwners

If enabled Renovate will try to determine PR assignees by matching rules defined in a CODEOWNERS file against the changes in the PR.

See [GitHub](https://help.github.com/en/github/creating-cloning-and-archiving-repositories/about-code-owners) or [GitLab](https://docs.gitlab.com/ee/user/project/code_owners.html) documentation for details on syntax and possible file locations.

## assigneesSampleSize

If configured, Renovate will take a random sample of given size from assignees and assign them only, instead of assigning the entire list of `assignees` you have configured.

## automerge

By default, Renovate raises PRs but leaves them to someone or something else to merge them.
By configuring this setting, you can enable Renovate to automerge PRs or even branches itself, therefore reducing the amount of human intervention required.

Usually you won't want to automerge _all_ PRs, for example most people would want to leave major dependency updates to a human to review first.
You could configure Renovate to automerge all but major this way:

```json
{
  "packageRules": [
    {
      "matchUpdateTypes": ["minor", "patch", "pin", "digest"],
      "automerge": true
    }
  ]
}
```

Also note that this option can be combined with other nested settings, such as dependency type.
So for example you could elect to automerge all (passing) `devDependencies` only this way:

```json
{
  "packageRules": [
    {
      "matchDepTypes": ["devDependencies"],
      "automerge": true
    }
  ]
}
```

Important: Renovate won't automerge on GitHub if a PR has a negative review outstanding.

Note: on Azure there can be a delay between a PR being set as completed by Renovate, and Azure merging the PR / finishing its tasks.
Renovate will try to delay until Azure is in the expected state, however if it takes too long it will continue.
In some cases this can result in a dependency not being merged, and a fresh PR being created for the dependency.

## automergeComment

Use this only if you configure `automergeType="pr-comment"`.

Example use:

```json
{
  "automerge": true,
  "automergeType": "pr-comment",
  "automergeComment": "bors: r+"
}
```

## automergeStrategy

This setting is only applicable if you opt-in by configuring `automerge` to `true` and `automergeType` to `pr` for any of your dependencies.

The automerge strategy defaults to `auto`, in which Renovate will make its best guess as to how to merge pull requests.
This generally results in Renovate respecting the strategy configured in the platform itself for the repository if possible.
Acceptable values are:

- `auto`, in which the choice is left to Renovate
- `fast-forward`, which generally involves no new commits in the resultant tree, but "fast-forwarding" the main branch reference
- `merge-commit`, which generally involves synthesizing a new merge commit
- `rebase`, which generally involves rewriting history as part of the merge — but usually retaining the individual commits
- `squash`, which generally involves flattening the commits that are being merged into a single new commit

Not all platforms support all pull request merge strategies.
In cases where a merge strategy is not supported by the platform, Renovate will hold off on merging instead of silently merging in a way you didn't wish for.

The only platform that supports `automergeStrategy` is Bitbucket Cloud.

## automergeType

This setting is only applicable if you opt in to configure `automerge` to `true` for any of your dependencies.

Automerging defaults to using Pull Requests (`automergeType="pr"`).
In that case Renovate first creates a branch and associated Pull Request, and then automerges the PR on a subsequent run once it detects the PR's status checks are "green".
If by the next run the PR is already behind the base branch it will be automatically rebased, because Renovate only automerges branches which are up-to-date and green.
If Renovate is scheduled for hourly runs on the repository but commits are made every 15 minutes to the main branch, then an automerge like this will keep getting deferred with every rebase.

Note: if you have no tests but still want Renovate to automerge, you need to add `"requiredStatusChecks": null` to your configuration.

If you prefer that Renovate more silently automerge _without_ Pull Requests at all, you can configure `"automergeType": "branch"`. In this case Renovate will:

- Create the branch, wait for test results
- Rebase it any time it gets out of date with the base branch
- Automerge the branch commit if it's: (a) up-to-date with the base branch, and (b) passing all tests
- As a backup, raise a PR only if either: (a) tests fail, or (b) tests remain pending for too long (default: 24 hours)

The final value for `automergeType` is `"pr-comment"`, intended only for users who already have a "merge bot" such as [bors-ng](https://github.com/bors-ng/bors-ng) and want Renovate to _not_ actually automerge by itself and instead tell `bors-ng` to merge for it, by using a comment in the PR.
If you're not already using `bors-ng` or similar, don't worry about this option.

## azureAutoApprove

Setting this to `true` will automatically approve the PRs in Azure DevOps.

You can also configure this using `packageRules` if you want to use it selectively (e.g. per-package).

## azureAutoComplete

Setting this to `true` will configure PRs in Azure DevOps to auto-complete after all (if any) branch policies have been met.

You can also configure this using `packageRules` if you want to use it selectively (e.g. per-package).

## azureWorkItemId

When creating a PR in Azure DevOps, some branches can be protected with branch policies to [check for linked work items](https://docs.microsoft.com/en-us/azure/devops/repos/git/branch-policies?view=azure-devops#check-for-linked-work-items).
Creating a work item in Azure DevOps is beyond the scope of Renovate, but Renovate can link an already existing work item when creating PRs.

## baseBranches

By default, Renovate will detect and process only the repository's default branch.
For most projects, this is the expected approach.
However, Renovate also allows users to explicitly configure `baseBranches`, e.g. for use cases such as:

- You wish Renovate to process only a non-default branch, e.g. `dev`: `"baseBranches": ["dev"]`
- You have multiple release streams you need Renovate to keep up to date, e.g. in branches `main` and `next`: `"baseBranches": ["main", "next"]`

It's possible to add this setting into the `renovate.json` file as part of the "Configure Renovate" onboarding PR.
If so then Renovate will reflect this setting in its description and use package file contents from the custom base branch(es) instead of default.

## bbUseDefaultReviewers

Configuring this to `true` means that Renovate will detect and apply the default reviewers rules to PRs (Bitbucket only).

## branchConcurrentLimit

By default, Renovate won't enforce any concurrent branch limits. If you want the same limit for both concurrent branches
and concurrent PRs, then just set a value for `prConcurrentLimit` and it will be reused for branch calculations too.
However, if you want to allow more concurrent branches than concurrent PRs, you can configure both values (
e.g. `branchConcurrentLimit=5` and `prConcurrentLimit=3`).

This limit is enforced on a per-repository basis.

Example config:

```json
{
  "branchConcurrentLimit": 3
}
```

## branchName

Warning: it's strongly recommended not to configure this field directly.
Use at your own risk.
If you truly need to configure this then it probably means either:

- You are hopefully mistaken, and there's a better approach you should use, so open a new "config help" discussion at the [Renovate discussions tab](https://github.com/renovatebot/renovate/discussions) or
- You have a use case we didn't anticipate and we should have a feature request from you to add it to the project

## branchPrefix

You can modify this field if you want to change the prefix used.
For example if you want branches to be like `deps/eslint-4.x` instead of `renovate/eslint-4.x` then you configure `branchPrefix` = `deps/`.
Or if you wish to avoid forward slashes in branch names then you could use `renovate_` instead, for example.

`branchPrefix` must be configured at the root of the configuration (e.g. not within any package rule) and is not allowed to use template values.
e.g. instead of `renovate/{{parentDir}}-`, configure the template part in `additionalBranchPrefix`, like `"additionalBranchPrefix": "{{parentDir}}-"`.

Note that this setting does not change the default _onboarding_ branch name, i.e. `renovate/configure`.
If you wish to change that too, you need to also configure the field `onboardingBranch` in your admin bot config.

## branchTopic

This field is combined with `branchPrefix` and `additionalBranchPrefix` to form the full `branchName`. `branchName` uniqueness is important for dependency update grouping or non-grouping so be cautious about ever editing this field manually.
This is an advance field and it's recommend you seek a config review before applying it.

## bumpVersion

Currently this setting supports `helmv3`, `npm` and `sbt` only, so raise a feature request if you have a use for it with other package managers.
Its purpose is if you want Renovate to update the `version` field within your file's `package.json` any time it updates dependencies within.
Usually this is for automatic release purposes, so that you don't need to add another step after Renovate before you can release a new version.

Configure this value to `"patch"`, `"minor"` or `"major"` to have Renovate update the version in your edited `package.json`.
e.g. if you wish Renovate to always increase the target `package.json` version with a patch update, configure this to `"patch"`.

For `npm` only you can also configure this field to `"mirror:x"` where `x` is the name of a package in the `package.json`.
Doing so means that the `package.json` `version` field will mirror whatever the version is that `x` depended on.
Make sure that version is a pinned version of course, as otherwise it won't be valid.

For `sbt` note that Renovate will update the version string only for packages that have the version string in their project's `built.sbt` file.

## cloneSubmodules

## commitBody

Configure this if you wish Renovate to add a commit body, otherwise Renovate just uses a regular single-line commit.

For example, To add `[skip ci]` to every commit you could configure:

```json
{
  "commitBody": "[skip ci]"
}
```

Another example would be if you want to configure a DCO signoff to each commit.

## commitBodyTable

## commitMessage

Editing of `commitMessage` directly is now deprecated and not recommended.
Please instead edit the fields such as `commitMessageAction`, `commitMessageExtra`, etc.

## commitMessageAction

This is used to alter `commitMessage` and `prTitle` without needing to copy/paste the whole string.
Actions may be like `Update`, `Pin`, `Roll back`, `Refresh`, etc.
Check out the default value for `commitMessage` to understand how this field is used.

## commitMessageExtra

This is used to alter `commitMessage` and `prTitle` without needing to copy/paste the whole string.
The "extra" is usually an identifier of the new version, e.g. "to v1.3.2" or "to tag 9.2".

## commitMessagePrefix

This is used to alter `commitMessage` and `prTitle` without needing to copy/paste the whole string.
The "prefix" is usually an automatically applied semantic commit prefix, however it can also be statically configured.

## commitMessageSuffix

This is used to add a suffix to commit messages.
Usually left empty except for internal use (multiple base branches, and vulnerability alerts).

## commitMessageTopic

This is used to alter `commitMessage` and `prTitle` without needing to copy/paste the whole string.
The "topic" is usually refers to the dependency being updated, e.g. `"dependency react"`.

## configWarningReuseIssue

Renovate's default behavior is to reuse/reopen a single Config Warning issue in each repository so as to keep the "noise" down.
However for some people this has the downside that the config warning won't be sorted near the top if you view issues by creation date.
Configure this option to `false` if you prefer Renovate to open a new issue whenever there is a config warning.

## constraints

Constraints are used in package managers which use third party tools to update "artifacts" like lock files or checksum files.
Typically, the constraint is detected automatically by Renovate from files within the repository and there is no need to manually configure it.
Manually specifying constraints is supported for `ruby`, `bundler`, `composer`, `go`, `npm`, `yarn`, `pnpm`, `python`, `pipenv`, and `poetry`.

Constraints are also used to manually restrict which _datasource_ versions are possible to upgrade to based on their language support.
For now this datasource constraint feature only supports `python`, other compatibility restrictions will be added in the future.

```json
{
  "constraints": {
    "python": "2.7"
  }
}
```

If you need to _override_ constraints that Renovate detects from the repository, wrap it in the `force` object like so:

```json
{
  "force": {
    "constraints": {
      "node": "< 15.0.0"
    }
  }
}
```

Note: make sure not to mix this up with the term `compatibility`, which Renovate uses in the context of version releases, e.g. if a Docker image is `node:12.16.0-alpine` then the `-alpine` suffix represents `compatibility`.

## dependencyDashboard

Configuring `dependencyDashboard` to `true` will lead to the creation of a "Dependency Dashboard" issue within the repository.
This issue contains a list of all PRs pending, open, closed (unmerged) or in error.
The goal of this issue is to give visibility into all updates that Renovate is managing.

Examples of what having a Dependency Dashboard will allow you to do:

- View all PRs in one place, rather than having to filter PRs by author
- Rebase/retry multiple PRs without having to open each individually
- Override any rate limiting (e.g. concurrent PRs) or scheduling to force Renovate to create a PR that would otherwise be suppressed
- Recreate an unmerged PR (e.g. for a major update that you postponed by closing the original PR)

Note: Enabling the Dependency Dashboard does not itself change any of the "control flow" of Renovate, e.g. it will otherwise still create and manage PRs exactly as it always has, including scheduling and rate limiting.
The Dependency Dashboard therefore provides visibility as well as additional control.

## dependencyDashboardApproval

This feature allows you to use Renovate's Dependency Dashboard to force approval of updates before they are created.

By setting `dependencyDashboardApproval` to `true` in config (including within `packageRules`), you can tell Renovate to wait for your approval from the Dependency Dashboard before creating a branch/PR.
You can approve a pending PR by ticking the checkbox in the Dependency Dashboard issue.

Note: When you set `dependencyDashboardApproval` to `true` the Dependency Dashboard issue will be created automatically, you do not need to turn on `dependencyDashboard` explictly.

You can configure Renovate to wait for approval for:

- all package upgrades
- major, minor, patch level upgrades
- specific package upgrades
- upgrades coming from specific package managers

If you want to approve _all_ upgrades, set `dependencyDashboardApproval` to `true`:

```json
{
  "dependencyDashboardApproval": true
}
```

If you want to require approval for _major_ updates, set `dependencyDashboardApproval` to `true` within a `major` object:

```json
{
  "major": {
    "dependencyDashboardApproval": true
  }
}
```

If you want to approve _specific_ packages, set `dependencyDashboardApproval` to `true` within a `packageRules` entry where you have defined a specific package or pattern.

```json
{
  "packageRules": [
    {
      "matchPackagePatterns": ["^@package-name"],
      "dependencyDashboardApproval": true
    }
  ]
}
```

## dependencyDashboardAutoclose

You can configure this to `true` if you prefer Renovate to close an existing Dependency Dashboard whenever there are no outstanding PRs left.

## dependencyDashboardFooter

## dependencyDashboardHeader

## dependencyDashboardLabels

The labels only get updated when the Dependency Dashboard issue updates its content and/or title.
It is pointless to edit the labels, as Renovate bot restores the labels on each run.

## dependencyDashboardTitle

Configure this option if you prefer a different title for the Dependency Dashboard.

## description

The description field is used by config presets to describe what they do.
They are then collated as part of the onboarding description.

## digest

Add to this object if you wish to define rules that apply only to PRs that update digests.

## docker

Add config here if you wish it to apply to Docker package managers Dockerfile and Docker Compose.
If instead you mean to apply settings to any package manager that updates using the Docker _datasource_, use a package rule instead, e.g.

```json
{
  "packageRules": [
    {
      "matchDatasources": ["docker"],
      "labels": ["docker-update"]
    }
  ]
}
```

## dotnet

## draftPR

If you want the PRs created by Renovate to be considered as drafts rather than normal PRs, you could add this property to your `renovate.json`:

```json
{
  "draftPR": true
}
```

This option is evaluated at PR/MR creation time and is only supported on the following platforms: GitHub, GitLab, Azure.

Note that GitLab implements draft status by checking whether the PR's title starts with certain strings.
Therefore, draftPR on GitLab is incompatible with the legacy method of triggering Renovate to rebase a PR by renaming the PR to start with `rebase!`.

## enabled

The most common use of `enabled` is if you want to turn Renovate's functionality off, for some reason.

For example, if you wanted to disable Renovate completely on a repository, you could make this your `renovate.json`:

```json
{
  "enabled": false
}
```

To disable Renovate for all `eslint` packages, you can configure a package rule like:

```json
{
  "packageRules": [
    {
      "matchPackagePatterns": ["^eslint"],
      "enabled": false
    }
  ]
}
```

To disable Renovate for npm `devDependencies` but keep it for `dependencies` you could configure:

```json
{
  "packageRules": [
    {
      "matchManagers": ["npm"],
      "matchDepTypes": ["devDependencies"],
      "enabled": false
    }
  ]
}
```

## enabledManagers

This is a way to allow only certain package managers and implicitly disable all others.

Example:

```json
{
  "enabledManagers": ["dockerfile", "npm"]
}
```

For the full list of available managers, see the [Supported Managers](https://docs.renovatebot.com/modules/manager/#supported-managers) documentation.

## encrypted

See [Private npm module support](https://docs.renovatebot.com/private-modules) for details on how this is used to encrypt npm tokens.

## excludeCommitPaths

Warning: Advanced use!

Be careful you know what you're doing with this option.
The initial intended use is to allow the user to exclude certain dependencies from being added/removed/modified when "vendoring" dependencies.
Example:

```json
{
  "excludeCommitPaths": ["vendor/golang.org/x/text/**"]
}
```

The above would mean Renovate would not include files matching the above glob pattern in the commit, even if it thinks they should be updated.

## extends

See [shareable config presets](https://docs.renovatebot.com/config-presets) for details.

## extractVersion

Use this only when the raw version strings from the datasource do not match the expected format that you need in your package file.
You must defined a "named capture group" called `version` as shown in the below examples.

For example, to extract only the major.minor precision from a GitHub release, the following would work:

```json
{
  "packageRules": [
    {
      "matchPackageNames": ["foo"],
      "extractVersion": "^(?<version>v\\d+\\.\\d+)"
    }
  ]
}
```

The above will change a raw version of `v1.31.5` to `v1.31`, for example.

Alternatively, to strip a `release-` prefix:

```json
{
  "packageRules": [
    {
      "matchPackageNames": ["bar"],
      "extractVersion": "^release-(?<version>.*)$"
    }
  ]
}
```

The above will change a raw version of `release-2.0.0` to `2.0.0`, for example.
A similar one could strip leading `v` prefixes:

```json
{
  "packageRules": [
    {
      "matchPackageNames": ["baz"],
      "extractVersion": "^v(?<version>.*)$"
    }
  ]
}
```

## fetchReleaseNotes

Configure this to `false` if you want to disable release notes fetching

## fileMatch

`fileMatch` is used by Renovate to know which files in a repository to parse and extract, and it is possible to override the default values to customize for your project's needs.

Sometimes file matches are really simple - for example with Go Modules Renovate looks for any `go.mod` file, and you probably don't need to change that default.

At other times, the possible files is too vague for Renovate to have any default.
For default, Kubernetes manifests can exist in any `*.yaml` file and we don't want Renovate to parse every single YAML file in every repository just in case some of them contain a Kubernetes manifest, so Renovate's default `fileMatch` for manager `kubernetes` is actually empty (`[]`) and needs the user to tell Renovate what directories/files to look in.

Finally, there are cases where Renovate's default `fileMatch` is good, but you may be using file patterns that a bot couldn't possibly guess about.
For example, Renovate's default `fileMatch` for `Dockerfile` is `['(^|/|\\.)Dockerfile$', '(^|/)Dockerfile\\.[^/]*$']`.
This will catch files like `backend/Dockerfile`, `prefix.Dockerfile` or `Dockerfile.suffix`, but it will miss files like `ACTUALLY_A_DOCKERFILE.template`.
Because `fileMatch` is mergeable, you don't need to duplicate the defaults and could just add the missing file like this:

```json
{
  "dockerfile": {
    "fileMatch": ["^ACTUALLY_A_DOCKERFILE\\.template$"]
  }
}
```

If you configure `fileMatch` then it must be within a manager object (e.g. `dockerfile` in the above example).
The full list of supported managers can be found [here](https://docs.renovatebot.com/modules/manager/).

## filterUnavailableUsers

When this option is enabled PRs are not assigned to users that are unavailable.
This option only works on platforms that support the concept of user availability.
For now, you can only use this option on the GitLab platform.

## followTag

Caution: advanced functionality. Only use it if you're sure you know what you're doing.

This functionality requires that the datasource to support distribution streams/tags, such as npm does.

The primary use case for this option is if you are following a pre-release tag of a certain dependency, e.g. `typescript`'s `"insiders"` build.
If configured, Renovate bypasses its normal major/minor/patch upgrade logic and stable/unstable consistency logic and keeps your dependency version sync'd strictly to whatever version is in the tag.

Beware that Renovate follows tags strictly.
For example, if you are following a tag like `next` and then that stream is released as `stable` and `next` is no longer being updated then that means your dependencies also won't be getting updated.

## gitIgnoredAuthors

Specify commit authors ignored by Renovate.

By default, Renovate will treat any PR as modified if another git author has added to the branch.
When a PR is considered modified, Renovate won't perform any further commits such as if it's conflicted or needs a version update.
If you have other bots which commit on top of Renovate PRs, and don't want Renovate to treat these PRs as modified, then add the other git author(s) to `gitIgnoredAuthors`.

Example:

```json
{
  "gitIgnoredAuthors": ["some-bot@example.org"]
}
```

## gitLabAutomerge

If you enabled `automerge` in the Renovate config, you can speed up the automerge process by using GitLab's own automerge function.
Caution (fixed in GitLab >= 12.7): when this option is enabled it is possible due to a bug in GitLab that MRs with failing pipelines might still get merged.
This is caused by a race condition in GitLab's Merge Request API - [read the corresponding issue](https://gitlab.com/gitlab-org/gitlab/issues/26293) for details.

<<<<<<< HEAD
## gitLfsExclude

See also the `allowGitLfs` and `gitNoVerify` options.

**Note** This is not supported in the WhiteSource Renovate Hosted App.

## gitLfsInclude

See also the `allowGitLfs` and `gitNoVerify` options.

**Note** This is not supported in the WhiteSource Renovate Hosted App.
=======
## gitLabIgnoreApprovals

Ignore the default project level approval(s), so that Renovate bot can automerge its merge requests, without needing approval(s).
Under the hood, it creates a MR-level approval rule where `approvals_required` is set to `0`.
This option works only when `automerge=true`, `automergeType=pr` and `gitLabAutomerge=true`.
Also, approval rules overriding should not be [prevented in GitLab settings](https://docs.gitlab.com/ee/user/project/merge_requests/approvals/settings.html#prevent-overrides-of-default-approvals).
>>>>>>> 65eea754

## golang

Configuration added here applies for all Go-related updates, however currently the only supported package manager for Go is the native Go Modules (the `gomod` manager).

## group

Caution: Advanced functionality only. Do not use unless you know what you're doing.

The default configuration for groups are essentially internal to Renovate and you normally shouldn't need to modify them.
However, you may choose to _add_ settings to any group by defining your own `group` configuration object.

## groupName

There are multiple cases where it can be useful to group multiple upgrades together.
Internally Renovate uses this for branches such as "Pin Dependencies", "Lock File Maintenance", etc.
Another example used previously is to group together all related `eslint` packages, or perhaps `angular` or `babel`.
To enable grouping, you configure the `groupName` field to something non-null.

The `groupName` field allows free text and does not have any semantic interpretation by Renovate.
All updates sharing the same `groupName` will be placed into the same branch/PR.
For example, to group all non-major devDependencies updates together into a single PR:

```json
{
  "packageRules": [
    {
      "matchDepTypes": ["devDependencies"],
      "matchUpdateTypes": ["patch", "minor"],
      "groupName": "devDependencies (non-major)"
    }
  ]
}
```

## groupSlug

By default, Renovate will "slugify" the groupName to determine the branch name.
For example if you named your group "devDependencies (non-major)" then the branchName would be `renovate/devdependencies-non-major`.
If you wished to override this then you could configure like this:

```json
{
  "packageRules": [
    {
      "matchDepTypes": ["devDependencies"],
      "matchUpdateTypes": ["patch", "minor"],
      "groupName": "devDependencies (non-major)",
      "groupSlug": "dev-dependencies"
    }
  ]
}
```

As a result of the above, the branchName would be `renovate/dev-dependencies` instead.

Note: you shouldn't usually need to configure this unless you really care about your branch names.

## hashedBranchLength

Some code hosting systems have restrictions on the branch name lengths, this option lets you get around these restrictions.
You can set the `hashedBranchLength` option to a number of characters that works for your system and then Renovate will generate branch names with the appropriate length by hashing `additionalBranchPrefix` and `branchTopic`, and then truncating the hash so that the full branch name (including `branchPrefix`) has the right number of characters.

Example: If you have set `branchPrefix: "deps-"` and `hashedBranchLength: 12` it will result in a branch name like `deps-5bf36ec` instead of the traditional pretty branch name like `deps-react-17.x`.

## hostRules

The primary purpose of `hostRules` is to configure credentials for host authentication.
You tell Renovate how to match against the host you need authenticated, and then you also tell it which credentials to use.

The lookup keys for `hostRules` are: `hostType` and `matchHost`, both of which are optional.

Supported credential fields are `token`, `username`, `password`, `timeout`, `enabled` and `insecureRegistry`.

Example for configuring `docker` auth:

```json
{
  "hostRules": [
    {
      "matchHost": "docker.io",
      "username": "<some-username>",
      "password": "<some-password>"
    }
  ]
}
```

To disable requests to a particular host, you can configure a rule like:

```json
{
  "hostRules": [
    {
      "matchHost": "registry.npmjs.org",
      "enabled": false
    }
  ]
}
```

A preset alternative to the above is:

```json
{
  "extends": [":disableHost(registry.npmjs.org)"]
}
```

Note: Disabling a host is only 100% effective if added to self-hosted config.
Renovate currently still checks its _cache_ for results first before making connection attempts, so if a public host is blocked in your repository config (e.g. `renovate.json`) then it's possible you may get cached _results_ from that host if another repository using the same bot has successfully queried for the same dependency recently.

### abortIgnoreStatusCodes

This field can be used to configure status codes that Renovate ignores and passes through when `abortOnError` is set to `true`.
For example to also skip 404 responses then configure the following:

```json
{
  "hostRules": [
    {
      "abortOnError": true,
      "abortIgnoreStatusCodes": [404]
    }
  ]
}
```

Note that this field is _not_ mergeable, so the last-applied host rule will take precedence.

### abortOnError

Use this field to configure Renovate to abort runs for custom hosts.
By default, Renovate will only abort for known public hosts, which has the downside that transient errors for other hosts can cause autoclosing of PRs.

To abort Renovate runs for http failures from _any_ host:

```json
{
  "hostRules": [
    {
      "abortOnError": true
    }
  ]
}
```

To abort Renovate runs for any `docker` datasource failures:

```json
{
  "hostRules": [
    {
      "hostType": "docker",
      "abortOnError": true
    }
  ]
}
```

To abort Renovate for errors for a specific `docker` host:

```json
{
  "hostRules": [
    {
      "matchHost": "docker.company.com",
      "abortOnError": true
    }
  ]
}
```

When this field is enabled, Renovate will abort its run if it encounters either (a) any low-level http error (e.g. `ETIMEDOUT`) or (b) receives a response _not_ matching any of the configured `abortIgnoreStatusCodes` (e.g. `500 Internal Error`);

### authType

This can be used with `token` to create a custom http `authorization` header.

An example for npm basic auth with token:

```json
{
  "hostRules": [
    {
      "matchHost": "npm.custom.org",
      "token": "<some-token>",
      "authType": "Basic"
    }
  ]
}
```

This will generate the following header: `authorization: Basic <some-token>`.

### concurrentRequestLimit

Usually the default setting is fine, but you can use `concurrentRequestLimit` to limit the number of concurrent outstanding requests.
You only need to adjust this setting if a datasource is rate limiting Renovate or has problems with the load.
The limit will be set for any host it applies to.

Example config:

```json
{
  "hostRules": [
    {
      "matchHost": "github.com",
      "concurrentRequestLimit": 2
    }
  ]
}
```

### enableHttp2

Enable got [http2](https://github.com/sindresorhus/got/blob/v11.5.2/readme.md#http2) support.

### hostType

`hostType` is another way to filter rules and can be either a platform such as `github` and `bitbucket-server`, or it can be a datasource such as `docker` and `rubygems`.
You usually don't need to configure it in a host rule if you have already configured `matchHost` and only one host type is in use for those, as is usually the case.
`hostType` can help for cases like an enterprise registry that serves multiple package types and has different authentication for each, although it's often the case that multiple `matchHost` rules could achieve the same thing.

### insecureRegistry

Warning: Advanced config, use at own risk.

Enable this option to allow Renovate to connect to an [insecure Docker registry](https://docs.docker.com/registry/insecure/) that is http only.
This is insecure and is not recommended.

Example:

```json
{
  "hostRules": [
    {
      "matchHost": "reg.insecure.com",
      "insecureRegistry": true
    }
  ]
}
```

### matchHost

This can be a base URL (e.g. `https://api.github.com`) or a hostname like `github.com` or `api.github.com`.
If the value starts with `http(s)` then it will only match against URLs which start with the full base URL.
Otherwise, it will be matched by checking if the URL's hostname matches the `matchHost` directly or ends with it.

### timeout

Use this figure to adjust the timeout for queries.
The default is 60s, which is quite high.
To adjust it down to 10s for all queries, do this:

```json
{
  "hostRules": [
    {
      "timeout": 10000
    }
  ]
}
```

## ignoreDeprecated

By default, Renovate won't update a dependency version to a deprecated release unless the current version was _itself_ deprecated.
The goal of this is to make sure you don't upgrade from a non-deprecated version to a deprecated one just because it's higher than the current version.

If for some reason you wish to _force_ deprecated updates with Renovate, you can configure `ignoreDeprecated` to `false`, but this is not recommended for most situations.

## ignoreDeps

The `ignoreDeps` configuration field allows you to define a list of dependency names to be ignored by Renovate.
Currently it supports only "exact match" dependency names and not any patterns. e.g. to ignore both `eslint` and `eslint-config-base` you would add this to your config:

```json
{
  "ignoreDeps": ["eslint", "eslint-config-base"]
}
```

The above is the same as if you wrote this package rule:

```json
{
  "packageRules": [
    {
      "matchPackageNames": ["eslint", "eslint-config-base"],
      "enabled": false
    }
  ]
}
```

## ignorePaths

Using this setting, you can selectively ignore package files that you don't want Renovate autodiscovering.
For instance if your repository has an "examples" directory of many package.json files that you don't want to be kept up to date.

## ignorePrAuthor

This is usually needed if someone needs to migrate bot accounts, including from hosted app to self-hosted.
If `ignorePrAuthor` is configured to true, it means Renovate will fetch the entire list of repository PRs instead of optimizing to fetch only those PRs which it created itself.
You should only want to enable this if you are changing the bot account (e.g. from `@old-bot` to `@new-bot`) and want `@new-bot` to find and update any existing PRs created by `@old-bot`.
It's recommended to revert this setting once that transition period is over and all old PRs are resolved.

## ignorePresets

Use this if you are extending a complex preset but don't want to use every "sub preset" that it includes.
For example, consider this config:

```json
{
  "extends": ["config:base"],
  "ignorePresets": [":prHourlyLimit2"]
}
```

It would take the entire `"config:base"` preset - which contains a lot of sub-presets - but ignore the `":prHourlyLimit2"` rule.

## ignoreScripts

Applicable for npm and Composer only for now. Set this to `true` if running scripts causes problems.

## ignoreUnstable

By default, Renovate won't update any package versions to unstable versions (e.g. `4.0.0-rc3`) unless the current version has the same `major.minor.patch` and was _already_ unstable (e.g. it was already on `4.0.0-rc2`).
Renovate will also not "jump" unstable versions automatically, e.g. if you are on `4.0.0-rc2` and newer versions `4.0.0` and `4.1.0-alpha.1` exist then Renovate will update you to `4.0.0` only.
If you need to force permanent unstable updates for a package, you can add a package rule setting `ignoreUnstable` to `false`.

Also check out the `followTag` configuration option above if you wish Renovate to keep you pinned to a particular release tag.

## includeForks

By default, Renovate will skip over any repositories that are forked.
This includes if the forked repository contain a Renovate config file, because Renovate can't tell if that file was added by the original repository or not.
If you wish to enable processing of a forked repository by Renovate, you need to add `"includeForks": true` to your repository config or run the CLI command with `--include-forks=true`.

If you are using the hosted WhiteSource Renovate then this option will be configured to `true` automatically if you "Selected" repositories individually but remain as `false` if you installed for "All" repositories.

## includePaths

If you wish for Renovate to process only select paths in the repository, use `includePaths`.

Alternatively, if you need to just _exclude_ certain paths in the repository then consider `ignorePaths` instead.
If you are more interested in including only certain package managers (e.g. `npm`), then consider `enabledManagers` instead.

## internalChecksFilter

This setting determines whether Renovate controls when and how filtering of internal checks are performed, particularly when multiple versions of the same update type are available.
Currently this applies to the `stabilityDays` check only.

- `none`: No filtering will be performed, and the highest release will be used regardless of whether it's pending or not
- `strict`: All pending releases will be filtered. PRs will be skipped unless a non-pending version is available
- `flexible`: Similar to strict, but in the case where all versions are pending then a PR will be created with the highest pending version

The `flexible` mode can result in "flapping" of Pull Requests, where e.g. a pending PR with version `1.0.3` is first released but then downgraded to `1.0.2` once it passes `stabilityDays`.
We recommend that you use the `strict` mode, and enable the `dependencyDashboard` so that you have visibility into suppressed PRs.

## java

Use this configuration option for shared config across all java projects (Gradle and Maven).

## js

Use this configuration option for shared config across npm/Yarn/pnpm and meteor package managers.

## labels

By default, Renovate won't add any labels to its PRs.
If you want Renovate to do so then define a `labels` array of one or more label strings.
If you want the same label(s) for every PR then you can configure it at the top level of config.
However you can also fully override them on a per-package basis.

Consider this example:

```json
{
  "labels": ["dependencies"],
  "packageRules": [
    {
      "matchPackagePatterns": ["eslint"],
      "labels": ["linting"]
    }
  ]
}
```

With the above config, every PR raised by Renovate will have the label `dependencies` while PRs containing `eslint`-related packages will instead have the label `linting`.

## lockFileMaintenance

This feature can be used to refresh lock files and keep them up-to-date.
"Maintaining" a lock file means recreating it so that every dependency version within it is updated to the latest.
Supported lock files are `package-lock.json`, `yarn.lock`, `composer.lock`, `Gemfile.lock`, `poetry.lock` and `Cargo.lock`.
Others may be added via feature request.

This feature is disabled by default.
If you wish to enable this feature then you could add this to your configuration:

```json
{
  "lockFileMaintenance": { "enabled": true }
}
```

To reduce "noise" in the repository, it defaults its schedule to `"before 5am on monday"`, i.e. to achieve once-per-week semantics.
Depending on its running schedule, Renovate may run a few times within that time window - even possibly updating the lock file more than once - but it hopefully leaves enough time for tests to run and automerge to apply, if configured.

## major

Add to this object if you wish to define rules that apply only to major updates.

## minor

Add to this object if you wish to define rules that apply only to minor updates.

## node

Using this configuration option allows you to apply common configuration and policies across all Node.js version updates even if managed by different package managers (`npm`, `yarn`, etc.).

Check out our [Node.js documentation](https://docs.renovatebot.com/node) for a comprehensive explanation of how the `node` option can be used.

## npmToken

See [Private npm module support](https://docs.renovatebot.com/private-modules) for details on how this is used.
Typically you would encrypt it and put it inside the `encrypted` object.

## npmrc

See [Private npm module support](https://docs.renovatebot.com/private-modules) for details on how this is used.

## packageRules

`packageRules` is a powerful feature that lets you apply rules to individual packages or to groups of packages using regex pattern matching.

Here is an example if you want to group together all packages starting with `eslint` into a single branch/PR:

```json
{
  "packageRules": [
    {
      "matchPackagePatterns": ["^eslint"],
      "groupName": "eslint packages"
    }
  ]
}
```

Note how the above uses `matchPackagePatterns` with a regex value.

Here is an example where you might want to limit the "noisy" package `aws-sdk` to updates just once per week:

```json
{
  "packageRules": [
    {
      "matchPackageNames": ["aws-sdk"],
      "schedule": ["after 9pm on sunday"]
    }
  ]
}
```

For Maven dependencies, the package name is `<groupId:artefactId>`, eg `"matchPackageNames": ["com.thoughtworks.xstream:xstream"]`

Note how the above uses `matchPackageNames` instead of `matchPackagePatterns` because it is an exact match package name.
This is the equivalent of defining `"matchPackagePatterns": ["^aws\-sdk$"]` and hence much simpler.
However you can mix together both `matchPackageNames` and `matchPackagePatterns` in the same package rule and the rule will be applied if _either_ match.
Example:

```json
{
  "packageRules": [
    {
      "matchPackageNames": ["neutrino"],
      "matchPackagePatterns": ["^@neutrino/"],
      "groupName": "neutrino monorepo"
    }
  ]
}
```

The above rule will group together the `neutrino` package and any package matching `@neutrino/*`.

Path rules are convenient to use if you wish to apply configuration rules to certain package files using patterns.
For example, if you have an `examples` directory and you want all updates to those examples to use the `chore` prefix instead of `fix`, then you could add this configuration:

```json
{
  "packageRules": [
    {
      "matchPaths": ["examples/**"],
      "extends": [":semanticCommitTypeAll(chore)"]
    }
  ]
}
```

If you wish to limit Renovate to apply configuration rules to certain files in the root repository directory, you have to use `matchPaths` with either a partial string match or a minimatch pattern.
For example you have multiple `package.json` and want to use `dependencyDashboardApproval` only on the root `package.json`:

```json
{
  "packageRules": [
    {
      "matchPaths": ["+(package.json)"],
      "dependencyDashboardApproval": true
    }
  ]
}
```

Important to know: Renovate will evaluate all `packageRules` and not stop once it gets a first match.
Therefore, you should order your `packageRules` in order of importance so that later rules can override settings from earlier rules if necessary.

### allowedVersions

Use this - usually within a packageRule - to limit how far to upgrade a dependency.
For example, if you wish to upgrade to Angular v1.5 but not to `angular` v1.6 or higher, you could define this to be `<= 1.5` or `< 1.6.0`:

```json
{
  "packageRules": [
    {
      "matchPackageNames": ["angular"],
      "allowedVersions": "<=1.5"
    }
  ]
}
```

The valid syntax for this will be calculated at runtime because it depends on the versioning scheme, which is itself dynamic.

This field also supports Regular Expressions if they begin and end with `/`.
For example, the following will enforce that only 3 or 4-part versions are supported, without any prefixes:

```json
{
  "packageRules": [
    {
      "matchPackageNames": ["com.thoughtworks.xstream:xstream"],
      "allowedVersions": "/^[0-9]+\\.[0-9]+\\.[0-9]+(\\.[0-9]+)?$/"
    }
  ]
}
```

This field also supports a special negated regex syntax for ignoring certain versions.
Use the syntax `!/ /` like the following:

```json
{
  "packageRules": [
    {
      "matchPackageNames": ["chalk"],
      "allowedVersions": "!/java$/"
    }
  ]
}
```

### matchDepTypes

Use this field if you want to limit a `packageRule` to certain `depType` values.
Invalid if used outside of a `packageRule`.

### excludePackageNames

**Important**: Do not mix this up with the option `ignoreDeps`.
Use `ignoreDeps` instead if all you want to do is have a list of package names for Renovate to ignore.

Use `excludePackageNames` if you want to have one or more exact name matches excluded in your package rule.
See also `matchPackageNames`.

```json
{
  "packageRules": [
    {
      "matchPackagePatterns": ["^eslint"],
      "excludePackageNames": ["eslint-foo"]
    }
  ]
}
```

The above will match all package names starting with `eslint` but exclude the specific package `eslint-foo`.

### excludePackagePatterns

Use this field if you want to have one or more package name patterns excluded in your package rule.
See also `matchPackagePatterns`.

```json
{
  "packageRules": [
    {
      "matchPackagePatterns": ["^eslint"],
      "excludePackagePatterns": ["^eslint-foo"]
    }
  ]
}
```

The above will match all package names starting with `eslint` but exclude ones starting with `eslint-foo`.

### excludePackagePrefixes

Use this field if you want to have one or more package name prefixes excluded in your package rule, without needing to write a regex.
See also `matchPackagePrefixes`.

```json
{
  "packageRules": [
    {
      "matchPackagePrefixes": ["eslint"],
      "excludePackagePrefixes": ["eslint-foo"]
    }
  ]
}
```

The above will match all package names starting with `eslint` but exclude ones starting with `eslint-foo`.

### matchLanguages

Use this field to restrict rules to a particular language. e.g.

```json
{
  "packageRules": [
    {
      "matchPackageNames": ["request"],
      "matchLanguages": ["python"],
      "enabled": false
    }
  ]
}
```

### matchBaseBranches

Use this field to restrict rules to a particular branch. e.g.

```json
{
  "packageRules": [
    {
      "matchBaseBranches": ["main"],
      "excludePackagePatterns": ["^eslint"],
      "enabled": false
    }
  ]
}
```

### matchManagers

Use this field to restrict rules to a particular package manager. e.g.

```json
{
  "packageRules": [
    {
      "matchPackageNames": ["node"],
      "matchManagers": ["dockerfile"],
      "enabled": false
    }
  ]
}
```

### matchDatasources

Use this field to restrict rules to a particular datasource. e.g.

```json
{
  "packageRules": [
    {
      "matchDatasources": ["orb"],
      "labels": ["circleci-orb!!"]
    }
  ]
}
```

### matchCurrentVersion

`matchCurrentVersion` can be an exact SemVer version or a SemVer range.

This field also supports Regular Expressions which must begin and end with `/`.
For example, the following enforces that only `1.*` versions will be used:

```json
{
  "packageRules": [
    {
      "matchPackagePatterns": ["io.github.resilience4j"],
      "matchCurrentVersion": "/^1\\./"
    }
  ]
}
```

This field also supports a special negated regex syntax to ignore certain versions.
Use the syntax `!/ /` like this:

```json
{
  "packageRules": [
    {
      "matchPackagePatterns": ["io.github.resilience4j"],
      "matchCurrentVersion": "!/^0\\./"
    }
  ]
}
```

### matchFiles

Renovate will compare `matchFiles` for an exact match against the dependency's package file or lock file.

For example the following would match `package.json` but not `package/frontend/package.json`:

```
  "matchFiles": ["package.json"],
```

Use `matchPaths` instead if you need more flexible matching.

### matchPackageNames

Use this field if you want to have one or more exact name matches in your package rule.
See also `excludePackageNames`.

```json
{
  "packageRules": [
    {
      "matchPackageNames": ["angular"],
      "rangeStrategy": "pin"
    }
  ]
}
```

The above will configure `rangeStrategy` to `pin` only for the package `angular`.

### matchPackagePatterns

Use this field if you want to have one or more package names patterns in your package rule.
See also `excludePackagePatterns`.

```json
{
  "packageRules": [
    {
      "matchPackagePatterns": ["^angular"],
      "rangeStrategy": "replace"
    }
  ]
}
```

The above will configure `rangeStrategy` to `replace` for any package starting with `angular`.

### matchPackagePrefixes

Use this field to match a package prefix without needing to write a regex expression.
See also `excludePackagePrefixes`.

```json
{
  "packageRules": [
    {
      "matchPackagePrefixes": ["angular"],
      "rangeStrategy": "replace"
    }
  ]
}
```

Just like the earlier `matchPackagePatterns` example, the above will configure `rangeStrategy` to `replace` for any package starting with `angular`.

### matchPaths

Renovate will match `matchPaths` against both a partial string match or a minimatch glob pattern.
If you want to avoid the partial string matching so that only glob matching is performed, wrap your string in `+(...)` like so:

```
  "matchPaths": ["+(package.json)"],
```

The above will match only the root `package.json`, whereas the following would match any `package.json` in any subdirectory too:

```
  "matchPaths": ["package.json"],
```

### matchSourceUrlPrefixes

Here's an example of where you use this to group together all packages from the Vue monorepo:

```json
{
  "packageRules": [
    {
      "matchSourceUrlPrefixes": ["https://github.com/vuejs/vue"],
      "groupName": "Vue monorepo packages"
    }
  ]
}
```

Here's an example of where you use this to group together all packages from the `renovatebot` GitHub org:

```json
{
  "packageRules": [
    {
      "matchSourceUrlPrefixes": ["https://github.com/renovatebot/"],
      "groupName": "All renovate packages"
    }
  ]
}
```

### matchUpdateTypes

Use this field to match rules against types of updates.
For example to apply a special label for Major updates:

```json
{
  "packageRules": [
    {
      "matchUpdateTypes": ["major"],
      "labels": ["UPDATE-MAJOR"]
    }
  ]
}
```

## patch

Add to this object if you wish to define rules that apply only to patch updates.

## php

## pin

Add to this object if you wish to define rules that apply only to PRs that pin dependencies.

## pinDigests

If enabled Renovate will pin Docker images by means of their SHA256 digest and not only by tag so that they are immutable.

## postUpdateOptions

- `gomodTidy`: Run `go mod tidy` after Go module updates. This is implicitly enabled for major module updates.
- `gomodUpdateImportPaths`: Update source import paths on major module updates, using [mod](https://github.com/marwan-at-work/mod)
- `npmDedupe`: Run `npm dedupe` after `package-lock.json` updates
- `yarnDedupeFewer`: Run `yarn-deduplicate --strategy fewer` after `yarn.lock` updates
- `yarnDedupeHighest`: Run `yarn-deduplicate --strategy highest` (`yarn dedupe --strategy highest` for Yarn >=2.2.0) after `yarn.lock` updates

## postUpgradeTasks

Post-upgrade tasks are commands that are executed by Renovate after a dependency has been updated but before the commit is created.
The intention is to run any additional command line tools that would modify existing files or generate new files when a dependency changes.

Each command must match at least one of the patterns defined in `allowedPostUpgradeCommands` (an admin-only configuration option) in order to be executed.
If the list of allowed tasks is empty then no tasks will be executed.

e.g.

```json
{
  "postUpgradeTasks": {
    "commands": ["tslint --fix"],
    "fileFilters": ["yarn.lock", "**/*.js"],
    "executionMode": "update"
  }
}
```

The `postUpgradeTasks` configuration consists of three fields:

### commands

A list of commands that are executed after Renovate has updated a dependency but before the commit it made

### fileFilters

A list of glob-style matchers that determine which files will be included in the final commit made by Renovate

### executionMode

Defaults to `update`, but can also be set to `branch`. This sets the level the postUpgradeTask runs on, if set to `update` the postUpgradeTask
will be executed for every dependency on the branch. If set to `branch` the postUpgradeTask is executed for the whole branch.

## prBodyColumns

Use this array to provide a list of column names you wish to include in the PR tables.

For example, if you wish to add the package file name to the table, you would add this to your config:

```json
{
  "prBodyColumns": [
    "Package",
    "Update",
    "Type",
    "New value",
    "Package file",
    "References"
  ]
}
```

Note: "Package file" is predefined in the default `prBodyDefinitions` object so does not require a definition before it can be used.

## prBodyDefinitions

You can configure this object to either (a) modify the template for an existing table column in PR bodies, or (b) you wish to _add_ a definition for a new/additional column.

Here is an example of modifying the default value for the `"Package"` column to put it inside a `<code></code>` block:

```json
{
  "prBodyDefinitions": {
    "Package": "`{{{depName}}}`"
  }
}
```

Here is an example of adding a custom `"Sourcegraph"` column definition:

```json
{
  "prBodyDefinitions": {
    "Sourcegraph": "[![code search for \"{{{depName}}}\"](https://sourcegraph.com/search/badge?q=repo:%5Egithub%5C.com/{{{repository}}}%24+case:yes+-file:package%28-lock%29%3F%5C.json+{{{depName}}}&label=matches)](https://sourcegraph.com/search?q=repo:%5Egithub%5C.com/{{{repository}}}%24+case:yes+-file:package%28-lock%29%3F%5C.json+{{{depName}}})"
  },
  "prBodyColumns": [
    "Package",
    "Update",
    "New value",
    "References",
    "Sourcegraph"
  ]
}
```

Note: Columns must also be included in the `prBodyColumns` array in order to be used, so that's why it's included above in the example.

## prBodyNotes

Use this field to add custom content inside PR bodies, including conditionally.

e.g. if you wish to add an extra Warning to major updates:

```json
{
  "prBodyNotes": ["{{#if isMajor}}:warning: MAJOR MAJOR MAJOR :warning:{{/if}}"]
}
```

## prBodyTemplate

This setting controls which sections are rendered in the body of the pull request.

The available sections are header, table, notes, changelogs, configDescription, controls, footer.

## prConcurrentLimit

This setting - if enabled - limits Renovate to a maximum of x concurrent PRs open at any time.

Note that this limit is enforced on a per-repository basis.

## prCreation

This setting tells Renovate when you would like it to raise PRs:

- `immediate` (default): Renovate will create PRs immediately after creating the corresponding branch
- `not-pending`: Renovate will wait until status checks have completed (passed or failed) before raising the PR
- `status-success`: Renovate won't raise PRs unless tests pass

Renovate defaults to `immediate` but you might want to change this to `not-pending` instead.

With prCreation set to `immediate`, you'll get a Pull Request and possible associated notification right away when a new update is available.
Your test suite takes a bit of time to complete, so if you go look at the new PR right away, you don't know if your tests pass or fail.
You're basically waiting until you have the test results, before you can decide if you want to merge the PR or not.

With prCreation set to `not-pending`, Renovate waits until all tests have finished running, and only then creates the PR.
When you receive the PR notification, you can take action immediately, as you have the full test results.

When you set prCreation to `not-pending` you're reducing the "noise" but get notified of new PRs a bit later.

## prFooter

## prHeader

## prHourlyLimit

This setting - if enabled - helps slow down Renovate, particularly during the onboarding phase. What may happen without this setting is:

1. Onboarding PR is created
2. User merges onboarding PR to activate Renovate
3. Renovate creates a "Pin Dependencies" PR (if necessary)
4. User merges Pin PR
5. Renovate then creates every single upgrade PR necessary - potentially dozens

The above can result in swamping CI systems, as well as a lot of retesting if branches need to be rebased every time one is merged.
Instead, if `prHourlyLimit` is configure to a value like 1 or 2, it will mean that Renovate creates at most that many new PRs within each hourly period (:00-:59).
So the project should still result in all PRs created perhaps within the first 24 hours maximum, but at a rate that may allow users to merge them once they pass tests.
It does not place a limit on the number of _concurrently open_ PRs - only on the rate they are created.

Note that this limit is enforced on a per-repository basis.

## prNotPendingHours

If you configure `prCreation=not-pending`, then Renovate will wait until tests are non-pending (all pass or at least one fails) before creating PRs.
However there are cases where PRs may remain in pending state forever, e.g. absence of tests or status checks that are configure to pending indefinitely.
Therefore we configure an upper limit for how long we wait until creating a PR.

Note: if the option `stabilityDays` is non-zero then Renovate will disable the `prNotPendingHours` functionality.

## prPriority

Sometimes Renovate needs to rate limit its creation of PRs, e.g. hourly or concurrent PR limits.
In such cases it sorts/prioritizes by default based on the update type (e.g. patches raised before minor, minor before major).
If you have dependencies that are more or less important than others then you can use the `prPriority` field for PR sorting.
The default value is 0, so therefore setting a negative value will make dependencies sort last, while higher values sort first.

Here's an example of how you would define PR priority so that devDependencies are raised last and `react` is raised first:

```json
{
  "packageRules": [
    {
      "matchDepTypes": ["devDependencies"],
      "prPriority": -1
    },
    {
      "matchPackageNames": ["react"],
      "prPriority": 5
    }
  ]
}
```

## prTitle

The PR title is important for some of Renovate's matching algorithms (e.g. determining whether to recreate a PR or not) so ideally don't modify it much.

## pruneStaleBranches

Configure to `false` to disable deleting orphan branches and autoclosing PRs.
Defaults to `true`.

## python

Currently the only Python package manager is `pip` - specifically for `requirements.txt` and `requirements.pip` files - so adding any config to this `python` object is essentially the same as adding it to the `pip_requirements` object instead.

## rangeStrategy

Behavior:

- `auto` = Renovate decides (this will be done on a manager-by-manager basis)
- `pin` = convert ranges to exact versions, e.g. `^1.0.0` -> `1.1.0`
- `bump` = e.g. bump the range even if the new version satisfies the existing range, e.g. `^1.0.0` -> `^1.1.0`
- `replace` = Replace the range with a newer one if the new version falls outside it, e.g. `^1.0.0` -> `^2.0.0`
- `widen` = Widen the range with newer one, e.g. `^1.0.0` -> `^1.0.0 || ^2.0.0`
- `update-lockfile` = Update the lock file when in-range updates are available, otherwise `replace` for updates out of range. Works for `bundler`, `composer`, `npm`, `yarn` and `poetry` so far

Renovate's `"auto"` strategy works like this for npm:

1. Always pin `devDependencies`
2. Pin `dependencies` if we detect that it's an app and not a library
3. Widen `peerDependencies`
4. If an existing range already ends with an "or" operator - e.g. `"^1.0.0 || ^2.0.0"` - then Renovate will widen it, e.g. making it into `"^1.0.0 || ^2.0.0 || ^3.0.0"`
5. Otherwise, replace the range. e.g. `"^2.0.0"` would be replaced by `"^3.0.0"`

By default, Renovate assumes that if you are using ranges then it's because you want them to be wide/open.
As such, Renovate won't deliberately "narrow" any range by increasing the semver value inside.

For example, if your `package.json` specifies a value for `left-pad` of `^1.0.0` and the latest version on npmjs is `1.2.0`, then Renovate won't change anything because `1.2.0` satisfies the range.
If instead you'd prefer to be updated to `^1.2.0` in cases like this, then configure `rangeStrategy` to `bump` in your Renovate config.

This feature supports simple caret (`^`) and tilde (`~`) ranges only, like `^1.0.0` and `~1.0.0`.

## rebaseLabel

On supported platforms it is possible to add a label to a PR to manually request Renovate to recreate/rebase it.
By default this label is `"rebase"` however you can configure it to anything you want by changing this `rebaseLabel` field.

## rebaseWhen

Possible values and meanings:

- `auto`: Renovate will autodetect the best setting. Defaults to `conflicted` unless the repository has a setting requiring PRs to be up to date with the base branch
- `never`: Renovate will never rebase the branch or update it unless manually requested
- `conflicted`: Renovate will rebase only if the branch is conflicted
- `behind-base-branch`: Renovate will rebase whenever the branch falls 1 or more commit behind its base branch

`rebaseWhen=conflicted` is not recommended if you have enabled Renovate automerge, because:

- It could result in a broken base branch if two updates are merged one after another without testing the new versions together
- If you have enforced that PRs must be up-to-date before merging (e.g. using branch protection on GitHub), then automerge won't be possible as soon as a PR gets out-of-date but remains non-conflicted

It is also recommended to avoid `rebaseWhen=never` as it can result in conflicted branches with outdated PR descriptions and/or status checks.

## recreateClosed

By default, Renovate will detect if it has proposed an update to a project before and not propose the same one again.
For example the Webpack 3.x case described above.
This field lets you customise this behavior down to a per-package level.
For example we override it to `true` in the following cases where branch names and PR titles need to be reused:

- Package groups
- When pinning versions
- Lock file maintenance

Typically you shouldn't need to modify this setting.

## regexManagers

`regexManagers` entries are used to configure the `regex` Manager in Renovate.

Users can define custom managers for cases such as:

- Proprietary file formats or conventions
- Popular file formats not yet supported as a manager by Renovate

The custom manager concept is based on using Regular Expression named capture groups.
For the fields `datasource`, `depName` and `currentValue`, it's mandatory to have either a named capture group matching them (e.g. `(?<depName>.*)`) or to configure it's corresponding template (e.g. `depNameTemplate`).
It's not recommended to do both, due to the potential for confusion.
It is recommended to also include `versioning` however if it is missing then it will default to `semver`.

For more details and examples, see the documentation page the for the regex manager [here](/modules/manager/regex/).
For template fields, use the triple brace `{{{ }}}` notation to avoid Handlebars escaping any special characters.

### matchStrings

`matchStrings` should each be a valid regular expression, optionally with named capture groups.
Currently only a length of one `matchString` is supported.

Example:

```json
{
  "matchStrings": [
    "ENV .*?_VERSION=(?<currentValue>.*) # (?<datasource>.*?)/(?<depName>.*?)\\s"
  ]
}
```

### matchStringsStrategy

`matchStringsStrategy` controls behavior when multiple `matchStrings` values are provided.
Three options are available:

- `any` (default)
- `recursive`
- `combination`

#### any

Each provided `matchString` will be matched individually to the content of the `packageFile`.
If a `matchString` has multiple matches in a file each will be interpreted as an independent dependency.

As example the following configuration will update all 3 lines in the Dockerfile.
renovate.json:

```json
{
  "regexManagers": [
    {
      "fileMatch": ["^Dockerfile$"],
      "matchStringsStrategy": "any",
      "matchStrings": [
        "ENV [A-Z]+_VERSION=(?<currentValue>.*) # (?<datasource>.*?)/(?<depName>.*?)(\\&versioning=(?<versioning>.*?))?\\s",
        "FROM (?<depName>\\S*):(?<currentValue>\\S*)"
      ],
      "datasourceTemplate": "docker"
    }
  ]
}
```

a Dockerfile:

```dockerfile
FROM amd64/ubuntu:18.04
ENV GRADLE_VERSION=6.2 # gradle-version/gradle&versioning=maven
ENV NODE_VERSION=10.19.0 # github-tags/nodejs/node&versioning=node
```

#### recursive

If using `recursive` the `matchStrings` will be looped through and the full match of the last will define the range of the next one.
This can be used to narrow down the search area to prevent multiple matches.
However, the `recursive` strategy still allows the matching of multiple dependencies as described below.
All matches of the first `matchStrings` pattern are detected, then each of these matches will used as basis be used as the input for the next `matchStrings` pattern, and so on.
If the next `matchStrings` pattern has multiple matches then it will split again.
This process will be followed as long there is a match plus a next `matchingStrings` pattern is available or a dependency is detected.

This is an example how this can work.
The first regex manager will only upgrade `grafana/loki` as looks for the `backup` key then looks for the `test` key and then uses this result for extraction of necessary attributes.
However, the second regex manager will upgrade both definitions as its first `matchStrings` matches both `test` keys.

renovate.json:

```json
{
  "regexManagers": [
    {
      "fileMatch": ["^example.json$"],
      "matchStringsStrategy": "recursive",
      "matchStrings": [
        "\"backup\":\\s*{[^}]*}",
        "\"test\":\\s*\\{[^}]*}",
        "\"name\":\\s*\"(?<depName>.*)\"[^\"]*\"type\":\\s*\"(?<datasource>.*)\"[^\"]*\"value\":\\s*\"(?<currentValue>.*)\""
      ],
      "datasourceTemplate": "docker"
    },
    {
      "fileMatch": ["^example.json$"],
      "matchStringsStrategy": "recursive",
      "matchStrings": [
        "\"test\":\\s*\\{[^}]*}",
        "\"name\":\\s*\"(?<depName>.*)\"[^\"]*\"type\":\\s*\"(?<datasource>.*)\"[^\"]*\"value\":\\s*\"(?<currentValue>.*)\""
      ],
      "datasourceTemplate": "docker"
    }
  ]
}
```

example.json:

```json
{
  "backup": {
    "test": {
      "name": "grafana/loki",
      "type": "docker",
      "value": "1.6.1"
    }
  },
  "setup": {
    "test": {
      "name": "python",
      "type": "docker",
      "value": "3.9.0"
    }
  }
}
```

#### combination

This option allows the possibility to combine the values of multiple lines inside a file.
While using multiple lines is also possible using both other `matchStringStrategy` values, the `combination` approach is less susceptible to white space or line breaks stopping a match.

`combination` will only match at most one dependency per file, so if you want to update multiple dependencies using `combination` you have to define multiple regex managers.

Matched group values will be merged to form a single dependency.

renovate.json:

```json
{
  "regexManagers": [
    {
      "fileMatch": ["^main.yml$"],
      "matchStringsStrategy": "combination",
      "matchStrings": [
        "prometheus_image:\\s*\"(?<depName>.*)\"\\s*//",
        "prometheus_version:\\s*\"(?<currentValue>.*)\"\\s*//"
      ],
      "datasourceTemplate": "docker"
    },
    {
      "fileMatch": ["^main.yml$"],
      "matchStringsStrategy": "combination",
      "matchStrings": [
        "thanos_image:\\s*\"(?<depName>.*)\"\\s*//",
        "thanos_version:\\s*\"(?<currentValue>.*)\"\\s*//"
      ],
      "datasourceTemplate": "docker"
    }
  ]
}
```

Ansible variable file ( yaml ):

```yaml
prometheus_image: "prom/prometheus"  // a comment
prometheus_version: "v2.21.0" // a comment
------
thanos_image: "prom/prometheus"  // a comment
thanos_version: "0.15.0" // a comment
```

In the above example, each regex manager will match a single dependency each.

### depNameTemplate

If `depName` cannot be captured with a named capture group in `matchString` then it can be defined manually using this field.
It will be compiled using Handlebars and the regex `groups` result.

### extractVersionTemplate

If `extractVersion` cannot be captured with a named capture group in `matchString` then it can be defined manually using this field.
It will be compiled using Handlebars and the regex `groups` result.

### lookupNameTemplate

`lookupName` is used for looking up dependency versions.
It will be compiled using Handlebars and the regex `groups` result.
It will default to the value of `depName` if left unconfigured/undefined.

### currentValueTemplate

If the `currentValue` for a dependency is not captured with a named group then it can be defined in config using this field.
It will be compiled using Handlebars and the regex `groups` result.

### datasourceTemplate

If the `datasource` for a dependency is not captured with a named group then it can be defined in config using this field.
It will be compiled using Handlebars and the regex `groups` result.

### versioningTemplate

If the `versioning` for a dependency is not captured with a named group then it can be defined in config using this field.
It will be compiled using Handlebars and the regex `groups` result.

### registryUrlTemplate

If the `registryUrls` for a dependency is not captured with a named group then it can be defined in config using this field.
It will be compiled using Handlebars and the regex `groups` result.

## registryUrls

Usually Renovate is able to either (a) use the default registries for a datasource, or (b) automatically detect during the manager extract phase which custom registries are in use.
In case there is a need to configure them manually, it can be done using this `registryUrls` field, typically using `packageUrls` like so:

```json
{
  "packageRules": [
    {
      "matchDatasources": ["docker"],
      "registryUrls": ["https://docker.mycompany.domain"]
    }
  ]
}
```

The field supports multiple URLs however it is datasource-dependent on whether only the first is used or multiple.

## requiredStatusChecks

Currently Renovate's default behavior is to only automerge if every status check has succeeded.

Setting this option to `null` means that Renovate will ignore _all_ status checks.
You can set this if you don't have any status checks but still want Renovate to automerge PRs.
Beware: configuring Renovate to automerge without any tests can lead to broken builds on your base branch, please think again before enabling this!

In future, this might be configurable to allow certain status checks to be ignored/required.
See [issue 1853 at the Renovate repository](https://github.com/renovatebot/renovate/issues/1853) for more details.

## respectLatest

Similar to `ignoreUnstable`, this option controls whether to update to versions that are greater than the version tagged as `latest` in the repository.
By default, `renovate` will update to a version greater than `latest` only if the current version is itself past latest.

## reviewers

Must be valid usernames.
If on GitHub and assigning a team to review, use the prefix `team:`, e.g. provide a value like `team:someteam`.

## reviewersFromCodeOwners

If enabled Renovate will try to determine PR reviewers by matching rules defined in a CODEOWNERS file against the changes in the PR.

See [GitHub](https://help.github.com/en/github/creating-cloning-and-archiving-repositories/about-code-owners) or [GitLab](https://docs.gitlab.com/ee/user/project/code_owners.html) documentation for details on syntax and possible file locations.

## reviewersSampleSize

Take a random sample of given size from reviewers.

## rollback

Add to this object if you wish to define rules that apply only to PRs that roll back versions.

## rollbackPrs

There are times when a dependency version in use by a project gets removed from the registry.
For some registries, existing releases or even whole packages can be removed or "yanked" at any time, while for some registries only very new or unused releases can be removed.
Renovate's "rollback" feature exists to propose a downgrade to the next-highest release if the current release is no longer found in the registry.

Renovate does not create these rollback PRs by default, with one exception: npm packages get a rollback PR if needed.

You can configure the `rollbackPrs` property globally, per-lanuage, or per-package to override the default behavior.

## ruby

## rust

## schedule

The `schedule` option allows you to define times of week or month for Renovate updates.
Running Renovate around the clock may seem too "noisy" for some projects and therefore `schedule` is a good way to reduce the noise by reducing the timeframe in which Renovate will operate on your repository.

The default value for `schedule` is "at any time", which is functionally the same as declaring a `null` schedule.
i.e. Renovate will run on the repository around the clock.

The easiest way to define a schedule is to use a preset if one of them fits your requirements.
See [Schedule presets](https://docs.renovatebot.com/presets-schedule/) for details and feel free to request a new one in the source repository if you think others would benefit from it too.

Otherwise, here are some text schedules that are known to work:

```
every weekend
before 5:00am
after 10pm and before 5:00am
after 10pm and before 5am every weekday
on friday and saturday
every 3 months on the first day of the month
```

One example might be that you don't want Renovate to run during your typical business hours, so that your build machines don't get clogged up testing `package.json` updates.
You could then configure a schedule like this at the repository level:

```json
{
  "schedule": ["after 10pm and before 5am every weekday", "every weekend"]
}
```

This would mean that Renovate can run for 7 hours each night plus all the time on weekends.

This scheduling feature can also be particularly useful for "noisy" packages that are updated frequently, such as `aws-sdk`.

To restrict `aws-sdk` to only monthly updates, you could add this package rule:

```json
{
  "packageRules": [
    {
      "matchPackageNames": ["aws-sdk"],
      "extends": ["schedule:monthly"]
    }
  ]
}
```

Technical details: We mostly rely on the text parsing of the library [@breejs/later](https://github.com/breejs/later) but only its concepts of "days", "time_before", and "time_after".
Read the parser documentation at [breejs.github.io/later/parsers.html#text](https://breejs.github.io/later/parsers.html#text).
Renovate does not support scheduled minutes or "at an exact time" granularity.

## semanticCommitScope

By default you will see Angular-style commit prefixes like `"chore(deps):"`.
If you wish to change it to something else like `"package"` then it will look like `"chore(package):"`.
You can also use `parentDir` or `baseDir` to namespace your commits for monorepos e.g. `"{{parentDir}}"`.

## semanticCommitType

By default you will see Angular-style commit prefixes like `"chore(deps):"`.
If you wish to change it to something else like "ci" then it will look like `"ci(deps):"`.

## semanticCommits

If you are using a semantic prefix for your commits, then you will want to enable this setting.
Although it's configurable to a package-level, it makes most sense to configure it at a repository level.
If configured to `enabled`, then the `semanticCommitScope` and `semanticCommitType` fields will be used for each commit message and PR title.

However, please note that Renovate will autodetect if your repository is already using semantic commits or not and follow suit, so you only really need to configure this if you wish to _override_ Renovate's autodetected setting.

## separateMajorMinor

Renovate's default behavior is to create a separate branch/PR if both minor and major version updates exist (note that your choice of `rangeStrategy` value can influence which updates exist in the first place however).
For example, if you were using Webpack 2.0.0 and versions 2.1.0 and 3.0.0 were both available, then Renovate would create two PRs so that you have the choice whether to apply the minor update to 2.x or the major update of 3.x.
If you were to apply the minor update then Renovate would keep updating the 3.x branch for you as well, e.g. if Webpack 3.0.1 or 3.1.0 were released.
If instead you applied the 3.0.0 update then Renovate would clean up the unneeded 2.x branch for you on the next run.

It is recommended that you leave this setting to `true`, because of the polite way that Renovate handles this.
For example, let's say in the above example that you decided you wouldn't update to Webpack 3 for a long time and don't want to build/test every time a new 3.x version arrives.
In that case, simply close the "Update Webpack to version 3.x" PR and it _won't_ be recreated again even if subsequent Webpack 3.x versions are released.
You can continue with Webpack 2.x for as long as you want and receive any updates/patches that are made for it.
Then eventually when you do want to update to Webpack 3.x you can make that update to `package.json` yourself and commit it to the base branch once it's tested.
After that, Renovate will resume providing you updates to 3.x again!
i.e. if you close a major upgrade PR then it won't come back again, but once you make the major upgrade yourself then Renovate will resume providing you with minor or patch updates.

## separateMinorPatch

By default, Renovate won't distinguish between "patch" (e.g. 1.0.x) and "minor" (e.g. 1.x.0) releases - it groups them together.
E.g., if you are running version 1.0.0 of a package and both versions 1.0.1 and 1.1.0 are available then Renovate will raise a single PR for version 1.1.0.
If you wish to distinguish between patch and minor upgrades, for example if you wish to automerge patch but not minor, then you can configured this option to `true`.

## separateMultipleMajor

Configure this to `true` if you wish to receive one PR for every separate major version upgrade of a dependency.
e.g. if you are on webpack@v1 currently then default behavior is a PR for upgrading to webpack@v3 and not for webpack@v2.
If this setting is true then you would get one PR for webpack@v2 and one for webpack@v3.

## stabilityDays

If this is set to a non-zero value, _and_ an update contains a release timestamp header, then Renovate will check if the "stability days" have passed.

Note: Renovate will wait for the set amount of `stabilityDays` to pass for each **separate** version.
Renovate does not wait until the package has seen no releases for x `stabilityDays`.
`stabilityDays` is not intended to help with slowing down fast releasing project updates.
If you want to slow down PRs for a specific package, setup a custom schedule for that package.
Read [our selective-scheduling help](https://docs.renovatebot.com/noise-reduction/#selective-scheduling) to learn how to set the schedule.

If the amount of days since the release is less than the set `stabilityDays` a "pending" status check is added to the branch.
If enough days have passed then the "pending" status is removed, and a "passing" status check is added.

Some datasources do not provide a release timestamp (in which case this feature is not compatible), and other datasources may provide a release timestamp but it's not supported by Renovate (in which case a feature request needs to be implemented).

Maven users: you cannot use `stabilityDays` if a Maven source returns unreliable `last-modified` headers.

There are a couple of uses for `stabilityDays`:

<!-- markdownlint-disable MD001 -->

#### Suppress branch/PR creation for X days

If you combine `stabilityDays=3` and `prCreation="not-pending"` then Renovate will hold back from creating branches until 3 or more days have elapsed since the version was released.
It's recommended that you enable `dependencyDashboard=true` so you don't lose visibility of these pending PRs.

#### Prevent holding broken npm packages

npm packages less than 72 hours (3 days) old can be unpublished, which could result in a service impact if you have already updated to it.
Set `stabilityDays` to 3 for npm packages to prevent relying on a package that can be removed from the registry:

```json
{
  "packageRules": [
    {
      "matchDatasources": ["npm"],
      "stabilityDays": 3
    }
  ]
}
```

#### Await X days before Automerging

If you have both `automerge` as well as `stabilityDays` enabled, it means that PRs will be created immediately but automerging will be delayed until X days have passed.
This works because Renovate will add a "renovate/stability-days" pending status check to each branch/PR and that pending check will prevent the branch going green to automerge.

<!-- markdownlint-enable MD001 -->

## supportPolicy

Language support is limited to those listed below:

- **Node.js** - [Read our Node.js documentation](https://docs.renovatebot.com/node#configuring-support-policy)

## suppressNotifications

Use this field to suppress various types of warnings and other notifications from Renovate.
Example:

```json
{
  "suppressNotifications": ["prIgnoreNotification"]
}
```

The above config will suppress the comment which is added to a PR whenever you close a PR unmerged.

## timezone

It is only recommended to configure this field if you wish to use the `schedules` feature and want to write them in your local timezone.
Please see the above link for valid timezone names.

## transitiveRemediation

When enabled, Renovate will attempt to remediate vulnerabilities even if they exist only in transitive dependencies.

Applicable only for GitHub platform (with vulnerability alerts enabled), `npm` manager, and when a `package-lock.json` v1 format is present.
This is considered a feature flag with the aim to remove it and default to this behavior once it has been more widely tested.

## unicodeEmoji

If enabled emoji shortcodes (`:warning:`) are replaced with their Unicode equivalents (`⚠️`).

## updateInternalDeps

Renovate defaults to skipping any internal package dependencies within monorepos.
In such case dependency versions won't be updated by Renovate.

To opt in to letting Renovate update internal package versions normally, set this configuration option to true.

## updateLockFiles

## updateNotScheduled

When schedules are in use, it generally means "no updates".
However there are cases where updates might be desirable - e.g. if you have configured prCreation=not-pending, or you have rebaseWhen=behind-base-branch and the base branch is updated so you want Renovate PRs to be rebased.

This defaults to `true`, meaning that Renovate will perform certain "desirable" updates to _existing_ PRs even when outside of schedule.
If you wish to disable all updates outside of scheduled hours then configure this field to `false`.

## updatePinnedDependencies

By default, Renovate will attempt to update all detected dependencies, regardless of whether they are defined using pinned single versions (e.g. `1.2.3`) or constraints/ranges (e.g. (`^1.2.3`).
You can set this option to `false` if you wish to disable updating for pinned (single version) dependencies specifically.

## versioning

Usually, each language or package manager has a specific type of "versioning":
JavaScript uses npm's SemVer implementation, Python uses pep440, etc.

Renovate also uses custom versioning, like `"docker"` to address the most common way people tag versions using Docker, and `"loose"` as a fallback that tries SemVer first but otherwise just does its best to sort and compare.

By exposing `versioning` to config, you can override the default versioning for a package manager if needed.
We do not recommend overriding the default versioning, but there are some cases such as Docker or Gradle where versioning is not strictly defined and you may need to specify the versioning type per-package.

Renovate supports 4-part versions (1.2.3.4) in full for the NuGet package manager.
Other managers can use the `"loose"` versioning fallback: the first 3 parts are used as the version, any leading parts are sorted alphanumerically.

## vulnerabilityAlerts

Renovate can read from GitHub's Vulnerability Alerts and customize Pull Requests accordingly.
For this to work, you must first ensure you have enabled "[Dependency graph](https://docs.github.com/en/code-security/supply-chain-security/about-the-dependency-graph#enabling-the-dependency-graph)" and "[Dependabot alerts](https://docs.github.com/en/github/administering-a-repository/managing-security-and-analysis-settings-for-your-repository)" under the "Security & analysis" section of the repository's "Settings" tab.

Additionally, if you are running Renovate in app mode then you must make sure that the app has been granted the permissions to read "Vulnerability alerts".
If you are the account admin, browse to the app (e.g. [https://github.com/apps/renovate](https://github.com/apps/renovate)), select "Configure", and then scroll down to the "Permissions" section and verify that read access to "vulnerability alerts" is mentioned.

Once the above conditions are met, and you have received one or more vulnerability alerts from GitHub for this repository, then Renovate will attempt to raise fix PRs accordingly.

Use the `vulnerabilityAlerts` configuration object if you want to customise vulnerability-fix PRs specifically.
For example, to configure custom labels and assignees:

```json
{
  "vulnerabilityAlerts": {
    "labels": ["security"],
    "assignees": ["@rarkins"]
  }
}
```

To disable the vulnerability alerts functionality completely, configure like this:

```json
{
  "vulnerabilityAlerts": {
    "enabled": false
  }
}
```

## yarnrc<|MERGE_RESOLUTION|>--- conflicted
+++ resolved
@@ -705,26 +705,24 @@
 Caution (fixed in GitLab >= 12.7): when this option is enabled it is possible due to a bug in GitLab that MRs with failing pipelines might still get merged.
 This is caused by a race condition in GitLab's Merge Request API - [read the corresponding issue](https://gitlab.com/gitlab-org/gitlab/issues/26293) for details.
 
-<<<<<<< HEAD
-## gitLfsExclude
-
-See also the `allowGitLfs` and `gitNoVerify` options.
-
-**Note** This is not supported in the WhiteSource Renovate Hosted App.
-
-## gitLfsInclude
-
-See also the `allowGitLfs` and `gitNoVerify` options.
-
-**Note** This is not supported in the WhiteSource Renovate Hosted App.
-=======
 ## gitLabIgnoreApprovals
 
 Ignore the default project level approval(s), so that Renovate bot can automerge its merge requests, without needing approval(s).
 Under the hood, it creates a MR-level approval rule where `approvals_required` is set to `0`.
 This option works only when `automerge=true`, `automergeType=pr` and `gitLabAutomerge=true`.
 Also, approval rules overriding should not be [prevented in GitLab settings](https://docs.gitlab.com/ee/user/project/merge_requests/approvals/settings.html#prevent-overrides-of-default-approvals).
->>>>>>> 65eea754
+
+## gitLfsExclude
+
+See also the `allowGitLfs` and `gitNoVerify` options.
+
+**Note** This is not supported in the WhiteSource Renovate Hosted App.
+
+## gitLfsInclude
+
+See also the `allowGitLfs` and `gitNoVerify` options.
+
+**Note** This is not supported in the WhiteSource Renovate Hosted App.
 
 ## golang
 
