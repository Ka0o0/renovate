import fs from 'fs-extra';
import Git, {
  DiffResult as DiffResult_,
  Options,
  ResetMode,
  SimpleGit,
  StatusResult as StatusResult_,
  TaskOptions,
} from 'simple-git';
import { join } from 'upath';
import { getAdminConfig } from '../../config/admin';
import { configFileNames } from '../../config/app-strings';
import type { RenovateConfig } from '../../config/types';
import {
  CONFIG_VALIDATION,
  REPOSITORY_CHANGED,
  REPOSITORY_DISABLED,
  REPOSITORY_EMPTY,
  SYSTEM_INSUFFICIENT_DISK_SPACE,
  TEMPORARY_ERROR,
} from '../../constants/error-messages';
import { logger } from '../../logger';
import { ExternalHostError } from '../../types/errors/external-host-error';
import { GitOptions, GitProtocol } from '../../types/git';
import { Limit, incLimitedValue } from '../../workers/global/limits';
<<<<<<< HEAD
import { formatUrl } from '../url';
=======
import { GitNoVerifyOption, getNoVerify } from './config';
>>>>>>> 48af0da9
import { configSigningKey, writePrivateKey } from './private-key';

export { GitNoVerifyOption, setNoVerify } from './config';
export { setPrivateKey } from './private-key';

declare module 'fs-extra' {
  export function exists(pathLike: string): Promise<boolean>;
}

export type StatusResult = StatusResult_;

export type DiffResult = DiffResult_;

export type CommitSha = string;

interface StorageConfig {
  currentBranch?: string;
  url: string;
  extraCloneOpts?: GitOptions;
  gitAuthorName?: string;
  gitAuthorEmail?: string;
  cloneSubmodules?: boolean;
}

interface LocalConfig extends StorageConfig {
  additionalBranches: string[];
  currentBranch: string;
  currentBranchSha: string;
  branchCommits: Record<string, CommitSha>;
  branchIsModified: Record<string, boolean>;
  branchPrefix: string;
  ignoredAuthors: string[];
}

// istanbul ignore next
function checkForPlatformFailure(err: Error): void {
  if (process.env.NODE_ENV === 'test') {
    return;
  }
  const externalHostFailureStrings = [
    'remote: Invalid username or password',
    'gnutls_handshake() failed',
    'The requested URL returned error: 5',
    'The remote end hung up unexpectedly',
    'access denied or repository not exported',
    'Could not write new index file',
    'Failed to connect to',
    'Connection timed out',
    'malformed object name',
    'TF401027:', // You need the Git 'GenericContribute' permission to perform this action
    'Could not resolve host',
    ' is not a member of team',
    'early EOF',
    'fatal: bad config', // .gitmodules problem
  ];
  for (const errorStr of externalHostFailureStrings) {
    if (err.message.includes(errorStr)) {
      logger.debug({ err }, 'Converting git error to ExternalHostError');
      throw new ExternalHostError(err, 'git');
    }
  }

  const configErrorStrings = [
    [
      'GitLab: Branch name does not follow the pattern',
      "Cannot push because branch name does not follow project's push rules",
    ],
    [
      'GitLab: Commit message does not follow the pattern',
      "Cannot push because commit message does not follow project's push rules",
    ],
  ];
  for (const [errorStr, validationError] of configErrorStrings) {
    if (err.message.includes(errorStr)) {
      logger.debug({ err }, 'Converting git error to CONFIG_VALIDATION error');
      const error = new Error(CONFIG_VALIDATION);
      error.validationError = validationError;
      error.validationMessage = err.message;
      throw error;
    }
  }
}

function localName(branchName: string): string {
  return branchName.replace(/^origin\//, '');
}

async function isDirectory(dir: string): Promise<boolean> {
  try {
    return (await fs.stat(dir)).isDirectory();
  } catch (err) {
    return false;
  }
}

async function getDefaultBranch(git: SimpleGit): Promise<string> {
  // see https://stackoverflow.com/a/44750379/1438522
  try {
    const res = await git.raw(['symbolic-ref', 'refs/remotes/origin/HEAD']);
    return res.replace('refs/remotes/origin/', '').trim();
  } catch (err) /* istanbul ignore next */ {
    checkForPlatformFailure(err);
    if (
      err.message.startsWith(
        'fatal: ref refs/remotes/origin/HEAD is not a symbolic ref'
      )
    ) {
      throw new Error(REPOSITORY_EMPTY);
    }
    throw err;
  }
}

let config: LocalConfig = {} as any;

let git: SimpleGit | undefined;
let gitInitialized: boolean;

let privateKeySet = false;

async function fetchBranchCommits(): Promise<void> {
  config.branchCommits = {};
  const opts = ['ls-remote', '--heads', config.url];
  if (config.extraCloneOpts) {
    Object.entries(config.extraCloneOpts).forEach((e) =>
      opts.unshift(e[0], `${e[1]}`)
    );
  }
  try {
    (await git.raw(opts))
      .split('\n')
      .filter(Boolean)
      .map((line) => line.trim().split(/\s+/))
      .forEach(([sha, ref]) => {
        config.branchCommits[ref.replace('refs/heads/', '')] = sha;
      });
  } catch (err) /* istanbul ignore next */ {
    logger.debug({ err }, 'git error');
    if (err.message?.includes('Please ask the owner to check their account')) {
      throw new Error(REPOSITORY_DISABLED);
    }
    throw err;
  }
}

export async function initRepo(args: StorageConfig): Promise<void> {
  config = { ...args } as any;
  config.ignoredAuthors = [];
  config.additionalBranches = [];
  config.branchIsModified = {};
  const { localDir } = getAdminConfig();
  git = Git(localDir);
  gitInitialized = false;
  await fetchBranchCommits();
}

async function resetToBranch(branchName: string): Promise<void> {
  logger.debug(`resetToBranch(${branchName})`);
  await git.raw(['reset', '--hard']);
  await git.checkout(branchName);
  await git.raw(['reset', '--hard', 'origin/' + branchName]);
  await git.raw(['clean', '-fd']);
}

async function deleteLocalBranch(branchName: string): Promise<void> {
  await git.branch(['-D', branchName]);
}

async function cleanLocalBranches(): Promise<void> {
  const existingBranches = (await git.raw(['branch']))
    .split('\n')
    .map((branch) => branch.trim())
    .filter((branch) => branch.length)
    .filter((branch) => !branch.startsWith('* '));
  logger.debug({ existingBranches });
  for (const branchName of existingBranches) {
    await deleteLocalBranch(branchName);
  }
}

/*
 * When we initially clone, we clone only the default branch so how no knowledge of other branches existing.
 * By calling this function once the repo's branchPrefix is known, we can fetch all of Renovate's branches in one command.
 */
async function setBranchPrefix(branchPrefix: string): Promise<void> {
  config.branchPrefix = branchPrefix;
  // If the repo is already cloned then set branchPrefix now, otherwise it will be called again during syncGit()
  if (gitInitialized) {
    logger.debug('Setting branchPrefix: ' + branchPrefix);
    const ref = `refs/heads/${branchPrefix}*:refs/remotes/origin/${branchPrefix}*`;
    try {
      await git.fetch(['origin', ref, '--depth=2', '--force']);
    } catch (err) /* istanbul ignore next */ {
      checkForPlatformFailure(err);
      throw err;
    }
  }
}

export async function setUserRepoConfig({
  branchPrefix,
  gitIgnoredAuthors,
}: RenovateConfig): Promise<void> {
  await setBranchPrefix(branchPrefix);
  config.ignoredAuthors = gitIgnoredAuthors ?? [];
}

export async function getSubmodules(): Promise<string[]> {
  try {
    return (
      (await git.raw([
        'config',
        '--file',
        '.gitmodules',
        '--get-regexp',
        'path',
      ])) || ''
    )
      .trim()
      .split(/[\n\s]/)
      .filter((_e: string, i: number) => i % 2);
  } catch (err) /* istanbul ignore next */ {
    logger.warn({ err }, 'Error getting submodules');
    return [];
  }
}

export async function syncGit(): Promise<void> {
  if (gitInitialized) {
    return;
  }
  gitInitialized = true;
  const { localDir } = getAdminConfig();
  logger.debug('Initializing git repository into ' + localDir);
  const gitHead = join(localDir, '.git/HEAD');
  let clone = true;

  if (await fs.exists(gitHead)) {
    try {
      await git.raw(['remote', 'set-url', 'origin', config.url]);
      const fetchStart = Date.now();
      await git.fetch(['--depth=10']);
      config.currentBranch =
        config.currentBranch || (await getDefaultBranch(git));
      await resetToBranch(config.currentBranch);
      await cleanLocalBranches();
      await git.raw(['remote', 'prune', 'origin']);
      const durationMs = Math.round(Date.now() - fetchStart);
      logger.debug({ durationMs }, 'git fetch completed');
      clone = false;
    } catch (err) /* istanbul ignore next */ {
      if (err.message === REPOSITORY_EMPTY) {
        throw err;
      }
      logger.warn({ err }, 'git fetch error');
    }
  }
  if (clone) {
    await fs.emptyDir(localDir);
    const cloneStart = Date.now();
    try {
      // clone only the default branch
      const opts = ['--depth=10'];
      if (config.extraCloneOpts) {
        Object.entries(config.extraCloneOpts).forEach((e) =>
          opts.push(e[0], `${e[1]}`)
        );
      }
      await git.clone(config.url, '.', opts);
    } catch (err) /* istanbul ignore next */ {
      logger.debug({ err }, 'git clone error');
      if (err.message?.includes('No space left on device')) {
        throw new Error(SYSTEM_INSUFFICIENT_DISK_SPACE);
      }
      if (err.message === REPOSITORY_EMPTY) {
        throw err;
      }
      throw new ExternalHostError(err, 'git');
    }
    const durationMs = Math.round(Date.now() - cloneStart);
    logger.debug({ durationMs }, 'git clone completed');
  }
  config.currentBranchSha = (await git.raw(['rev-parse', 'HEAD'])).trim();
  if (config.cloneSubmodules) {
    const submodules = await getSubmodules();
    for (const submodule of submodules) {
      try {
        logger.debug(`Cloning git submodule at ${submodule}`);
        await git.submoduleUpdate(['--init', submodule]);
      } catch (err) {
        logger.warn(
          { err },
          `Unable to initialise git submodule at ${submodule}`
        );
      }
    }
  }
  try {
    const latestCommit = (await git.log({ n: 1 })).latest;
    logger.debug({ latestCommit }, 'latest repository commit');
  } catch (err) /* istanbul ignore next */ {
    checkForPlatformFailure(err);
    if (err.message.includes('does not have any commits yet')) {
      throw new Error(REPOSITORY_EMPTY);
    }
    logger.warn({ err }, 'Cannot retrieve latest commit');
  }
  try {
    const { gitAuthorName, gitAuthorEmail } = config;
    if (gitAuthorName) {
      logger.debug({ gitAuthorName }, 'Setting git author name');
      await git.addConfig('user.name', gitAuthorName);
    }
    if (gitAuthorEmail) {
      logger.debug({ gitAuthorEmail }, 'Setting git author email');
      await git.addConfig('user.email', gitAuthorEmail);
    }
  } catch (err) /* istanbul ignore next */ {
    checkForPlatformFailure(err);
    logger.debug({ err }, 'Error setting git author config');
    throw new Error(TEMPORARY_ERROR);
  }
  config.currentBranch = config.currentBranch || (await getDefaultBranch(git));
  if (config.branchPrefix) {
    await setBranchPrefix(config.branchPrefix);
  }
}

// istanbul ignore next
export async function getRepoStatus(): Promise<StatusResult> {
  await syncGit();
  return git.status();
}

async function syncBranch(branchName: string): Promise<void> {
  await syncGit();
  if (branchName.startsWith(config.branchPrefix)) {
    return;
  }
  if (config.additionalBranches.includes(branchName)) {
    return;
  }
  config.additionalBranches.push(branchName);
  // fetch the branch only if it's not part of the existing branchPrefix
  try {
    await git.raw(['remote', 'set-branches', '--add', 'origin', branchName]);
    await git.fetch(['origin', branchName, '--depth=2']);
  } catch (err) /* istanbul ignore next */ {
    checkForPlatformFailure(err);
  }
}

export function branchExists(branchName: string): boolean {
  return !!config.branchCommits[branchName];
}

// Return the commit SHA for a branch
export function getBranchCommit(branchName: string): CommitSha | null {
  return config.branchCommits[branchName] || null;
}

// Return the parent commit SHA for a branch
export async function getBranchParentSha(
  branchName: string
): Promise<CommitSha | null> {
  try {
    const branchSha = getBranchCommit(branchName);
    const parentSha = await git.revparse([`${branchSha}^`]);
    return parentSha;
  } catch (err) {
    logger.debug({ err }, 'Error getting branch parent sha');
    return null;
  }
}

export async function getCommitMessages(): Promise<string[]> {
  await syncGit();
  logger.debug('getCommitMessages');
  const res = await git.log({
    n: 10,
    format: { message: '%s' },
  });
  return res.all.map((commit) => commit.message);
}

export async function checkoutBranch(branchName: string): Promise<CommitSha> {
  logger.debug(`Setting current branch to ${branchName}`);
  await syncBranch(branchName);
  try {
    config.currentBranch = branchName;
    config.currentBranchSha = (
      await git.raw(['rev-parse', 'origin/' + branchName])
    ).trim();
    await git.checkout(['-f', branchName, '--']);
    const latestCommitDate = (await git.log({ n: 1 }))?.latest?.date;
    if (latestCommitDate) {
      logger.debug({ branchName, latestCommitDate }, 'latest commit');
    }
    await git.reset(ResetMode.HARD);
    return config.currentBranchSha;
  } catch (err) /* istanbul ignore next */ {
    checkForPlatformFailure(err);
    if (err.message?.includes('fatal: ambiguous argument')) {
      logger.warn({ err }, 'Failed to checkout branch');
      throw new Error(TEMPORARY_ERROR);
    }
    throw err;
  }
}

export async function getFileList(): Promise<string[]> {
  await syncGit();
  const branch = config.currentBranch;
  const submodules = await getSubmodules();
  let files: string;
  try {
    files = await git.raw(['ls-tree', '-r', branch]);
  } catch (err) /* istanbul ignore next */ {
    if (err.message?.includes('fatal: Not a valid object name')) {
      logger.debug(
        { err },
        'Branch not found when checking branch list - aborting'
      );
      throw new Error(REPOSITORY_CHANGED);
    }
    throw err;
  }
  // istanbul ignore if
  if (!files) {
    return [];
  }
  return files
    .split('\n')
    .filter(Boolean)
    .filter((line) => line.startsWith('100'))
    .map((line) => line.split(/\t/).pop())
    .filter((file: string) =>
      submodules.every((submodule: string) => !file.startsWith(submodule))
    );
}

export function getBranchList(): string[] {
  return Object.keys(config.branchCommits);
}

export async function isBranchStale(branchName: string): Promise<boolean> {
  await syncBranch(branchName);
  try {
    const { currentBranchSha, currentBranch } = config;
    const branches = await git.branch([
      '--remotes',
      '--verbose',
      '--contains',
      config.currentBranchSha,
    ]);
    const isStale = !branches.all.map(localName).includes(branchName);
    logger.debug(
      { isStale, branches, currentBranch, currentBranchSha },
      `IsBranchStale=${isStale}`
    );
    return isStale;
  } catch (err) /* istanbul ignore next */ {
    checkForPlatformFailure(err);
    throw err;
  }
}

export async function isBranchModified(branchName: string): Promise<boolean> {
  await syncBranch(branchName);
  // First check cache
  if (config.branchIsModified[branchName] !== undefined) {
    return config.branchIsModified[branchName];
  }
  if (!branchExists(branchName)) {
    logger.debug(
      { branchName },
      'Branch does not exist - cannot check isModified'
    );
    return false;
  }
  // Retrieve the author of the most recent commit
  let lastAuthor: string;
  try {
    lastAuthor = (
      await git.raw([
        'log',
        '-1',
        '--pretty=format:%ae',
        `origin/${branchName}`,
        '--',
      ])
    ).trim();
  } catch (err) /* istanbul ignore next */ {
    if (err.message?.includes('fatal: bad revision')) {
      logger.debug(
        { err },
        'Remote branch not found when checking last commit author - aborting run'
      );
      throw new Error(REPOSITORY_CHANGED);
    }
    logger.warn({ err }, 'Error checking last author for isBranchModified');
  }
  const { gitAuthorEmail } = config;
  if (
    lastAuthor === gitAuthorEmail ||
    config.ignoredAuthors.some((ignoredAuthor) => lastAuthor === ignoredAuthor)
  ) {
    // author matches - branch has not been modified
    config.branchIsModified[branchName] = false;
    return false;
  }
  logger.debug(
    { branchName, lastAuthor, gitAuthorEmail },
    'Last commit author does not match git author email - branch has been modified'
  );
  config.branchIsModified[branchName] = true;
  return true;
}

export async function deleteBranch(branchName: string): Promise<void> {
  await syncBranch(branchName);
  try {
    await git.raw(['push', '--delete', 'origin', branchName]);
    logger.debug({ branchName }, 'Deleted remote branch');
  } catch (err) /* istanbul ignore next */ {
    checkForPlatformFailure(err);
    logger.debug({ branchName }, 'No remote branch to delete');
  }
  try {
    await deleteLocalBranch(branchName);
    // istanbul ignore next
    logger.debug({ branchName }, 'Deleted local branch');
  } catch (err) {
    checkForPlatformFailure(err);
    logger.debug({ branchName }, 'No local branch to delete');
  }
  delete config.branchCommits[branchName];
}

export async function mergeBranch(branchName: string): Promise<void> {
  let status;
  try {
    await syncBranch(branchName);
    await git.reset(ResetMode.HARD);
    await git.checkout(['-B', branchName, 'origin/' + branchName]);
    await git.checkout([
      '-B',
      config.currentBranch,
      'origin/' + config.currentBranch,
    ]);
    status = await git.status();
    await git.merge(['--ff-only', branchName]);
    await git.push('origin', config.currentBranch);
    incLimitedValue(Limit.Commits);
  } catch (err) {
    logger.debug(
      {
        baseBranch: config.currentBranch,
        baseSha: config.currentBranchSha,
        branchName,
        branchSha: getBranchCommit(branchName),
        status,
        err,
      },
      'mergeBranch error'
    );
    throw err;
  }
}

export async function getBranchLastCommitTime(
  branchName: string
): Promise<Date> {
  await syncBranch(branchName);
  try {
    const time = await git.show(['-s', '--format=%ai', 'origin/' + branchName]);
    return new Date(Date.parse(time));
  } catch (err) {
    checkForPlatformFailure(err);
    return new Date();
  }
}

export async function getBranchFiles(branchName: string): Promise<string[]> {
  await syncBranch(branchName);
  try {
    const diff = await git.diffSummary([
      `origin/${branchName}`,
      `origin/${branchName}^`,
    ]);
    return diff.files.map((file) => file.file);
  } catch (err) /* istanbul ignore next */ {
    logger.warn({ err }, 'getBranchFiles error');
    checkForPlatformFailure(err);
    return null;
  }
}

export async function getFile(
  filePath: string,
  branchName?: string
): Promise<string | null> {
  await syncGit();
  try {
    const content = await git.show([
      'origin/' + (branchName || config.currentBranch) + ':' + filePath,
    ]);
    return content;
  } catch (err) {
    checkForPlatformFailure(err);
    return null;
  }
}

export async function hasDiff(branchName: string): Promise<boolean> {
  await syncBranch(branchName);
  try {
    return (await git.diff(['HEAD', branchName])) !== '';
  } catch (err) {
    return true;
  }
}

/**
 * File to commit
 */
export interface File {
  /**
   * Relative file path
   */
  name: string;

  /**
   * file contents
   */
  contents: string | Buffer;
}

export type CommitFilesConfig = {
  branchName: string;
  files: File[];
  message: string;
  force?: boolean;
};

async function gitAdd(files: string | string[]): Promise<void> {
  try {
    await git.add(files);
  } catch (err) /* istanbul ignore next */ {
    if (
      !err.message.includes(
        'The following paths are ignored by one of your .gitignore files'
      )
    ) {
      throw err;
    }
  }
}

export async function commitFiles({
  branchName,
  files,
  message,
  force = false,
}: CommitFilesConfig): Promise<CommitSha | null> {
  await syncGit();
  logger.debug(`Committing files to branch ${branchName}`);
  if (!privateKeySet) {
    await writePrivateKey();
    privateKeySet = true;
  }
  const { localDir } = getAdminConfig();
  await configSigningKey(localDir);
  try {
    await git.reset(ResetMode.HARD);
    await git.raw(['clean', '-fd']);
    await git.checkout(['-B', branchName, 'origin/' + config.currentBranch]);
    const fileNames: string[] = [];
    const deleted: string[] = [];
    for (const file of files) {
      // istanbul ignore if
      if (file.name === '|delete|') {
        deleted.push(file.contents as string);
      } else if (await isDirectory(join(localDir, file.name))) {
        fileNames.push(file.name);
        await gitAdd(file.name);
      } else {
        fileNames.push(file.name);
        let contents: Buffer;
        // istanbul ignore else
        if (typeof file.contents === 'string') {
          contents = Buffer.from(file.contents);
        } else {
          contents = file.contents;
        }
        await fs.outputFile(join(localDir, file.name), contents);
      }
    }
    // istanbul ignore if
    if (fileNames.length === 1 && configFileNames.includes(fileNames[0])) {
      fileNames.unshift('-f');
    }
    if (fileNames.length) {
      await gitAdd(fileNames);
    }
    if (deleted.length) {
      for (const f of deleted) {
        try {
          await git.rm([f]);
        } catch (err) /* istanbul ignore next */ {
          checkForPlatformFailure(err);
          logger.debug({ err }, 'Cannot delete ' + f);
        }
      }
    }

    const commitOptions: Options = {};
    if (getNoVerify().includes(GitNoVerifyOption.Commit)) {
      commitOptions['--no-verify'] = null;
    }

    const commitRes = await git.commit(message, [], commitOptions);
    if (
      commitRes.summary &&
      commitRes.summary.changes === 0 &&
      commitRes.summary.insertions === 0 &&
      commitRes.summary.deletions === 0
    ) {
      logger.warn({ commitRes }, 'Detected empty commit - aborting git push');
      return null;
    }
    logger.debug({ result: commitRes }, `git commit`);
    const commit = commitRes?.commit || 'unknown';
    if (!force && !(await hasDiff(`origin/${branchName}`))) {
      logger.debug(
        { branchName, fileNames },
        'No file changes detected. Skipping commit'
      );
      return null;
    }

    const pushOptions: TaskOptions = {
      '--force': null,
      '-u': null,
    };
    if (getNoVerify().includes(GitNoVerifyOption.Push)) {
      pushOptions['--no-verify'] = null;
    }

    const pushRes = await git.push(
      'origin',
      `${branchName}:${branchName}`,
      pushOptions
    );
    delete pushRes.repo;
    logger.debug({ result: pushRes }, 'git push');
    // Fetch it after create
    const ref = `refs/heads/${branchName}:refs/remotes/origin/${branchName}`;
    await git.fetch(['origin', ref, '--depth=2', '--force']);
    config.branchCommits[branchName] = (
      await git.revparse([branchName])
    ).trim();
    config.branchIsModified[branchName] = false;
    incLimitedValue(Limit.Commits);
    return commit;
  } catch (err) /* istanbul ignore next */ {
    checkForPlatformFailure(err);
    if (err.message.includes(`'refs/heads/renovate' exists`)) {
      const error = new Error(CONFIG_VALIDATION);
      error.validationSource = 'None';
      error.validationError = 'An existing branch is blocking Renovate';
      error.validationMessage = `Renovate needs to create the branch "${branchName}" but is blocked from doing so because of an existing branch called "renovate". Please remove it so that Renovate can proceed.`;
      throw error;
    }
    if (
      err.message.includes(
        'refusing to allow a GitHub App to create or update workflow'
      )
    ) {
      logger.warn(
        'App has not been granted permissions to update Workflows - aborting branch.'
      );
      return null;
    }
    if (
      (err.message.includes('remote rejected') ||
        err.message.includes('403')) &&
      files?.some((file) => file.name?.startsWith('.github/workflows/'))
    ) {
      logger.debug({ err }, 'commitFiles error');
      logger.info('Workflows update rejection - aborting branch.');
      return null;
    }
    if (err.message.includes('protected branch hook declined')) {
      const error = new Error(CONFIG_VALIDATION);
      error.validationSource = branchName;
      error.validationError = 'Renovate branch is protected';
      error.validationMessage = `Renovate cannot push to its branch because branch protection has been enabled.`;
      throw error;
    }
    if (err.message.includes('remote: error: cannot lock ref')) {
      logger.error({ err }, 'Error committing files.');
      return null;
    }
    logger.debug({ err }, 'Unknown error committing files');
    // We don't know why this happened, so this will cause bubble up to a branch error
    throw err;
  }
}

export function getUrl({
  protocol,
  auth,
  hostname,
  host,
  repository,
}: {
  protocol?: GitProtocol;
  auth?: string;
  hostname?: string;
  host?: string;
  repository: string;
}): string {
  if (protocol === 'ssh') {
    return `git@${hostname}:${repository}.git`;
  }
  return formatUrl({
    protocol: protocol || 'https',
    auth,
    hostname,
    host,
    pathname: repository + '.git',
  });
}<|MERGE_RESOLUTION|>--- conflicted
+++ resolved
@@ -23,11 +23,8 @@
 import { ExternalHostError } from '../../types/errors/external-host-error';
 import { GitOptions, GitProtocol } from '../../types/git';
 import { Limit, incLimitedValue } from '../../workers/global/limits';
-<<<<<<< HEAD
 import { formatUrl } from '../url';
-=======
 import { GitNoVerifyOption, getNoVerify } from './config';
->>>>>>> 48af0da9
 import { configSigningKey, writePrivateKey } from './private-key';
 
 export { GitNoVerifyOption, setNoVerify } from './config';
