import is from '@sindresorhus/is';
import parseDiff from 'parse-diff';
import { REPOSITORY_NOT_FOUND } from '../../constants/error-messages';
import { PLATFORM_TYPE_BITBUCKET } from '../../constants/platforms';
import { logger } from '../../logger';
import { BranchStatus, PrState, VulnerabilityAlert } from '../../types';
import * as git from '../../util/git';
import * as hostRules from '../../util/host-rules';
import { BitbucketHttp, setBaseUrl } from '../../util/http/bitbucket';
import { sanitize } from '../../util/sanitize';
<<<<<<< HEAD
import { parseUrl } from '../../util/url';
import {
=======
import type {
>>>>>>> ccdb09fe
  BranchStatusConfig,
  CreatePRConfig,
  EnsureCommentConfig,
  EnsureCommentRemovalConfig,
  EnsureIssueConfig,
  EnsureIssueResult,
  FindPRConfig,
  Issue,
  PlatformParams,
  PlatformResult,
  Pr,
  RepoParams,
  RepoResult,
  UpdatePrConfig,
} from '../types';
import { smartTruncate } from '../utils/pr-body';
import { readOnlyIssueBody } from '../utils/read-only-issue-body';
import * as comments from './comments';
import * as utils from './utils';
import { PrResponse, RepoInfoBody } from './utils';

const bitbucketHttp = new BitbucketHttp();

const BITBUCKET_PROD_ENDPOINT = 'https://api.bitbucket.org/';

let config: utils.Config = {} as any;

const defaults = { endpoint: BITBUCKET_PROD_ENDPOINT };

let renovateUserUuid: string;

export async function initPlatform({
  endpoint,
  username,
  password,
}: PlatformParams): Promise<PlatformResult> {
  if (!(username && password)) {
    throw new Error(
      'Init: You must configure a Bitbucket username and password'
    );
  }
  if (endpoint && endpoint !== BITBUCKET_PROD_ENDPOINT) {
    logger.warn(
      `Init: Bitbucket Cloud endpoint should generally be ${BITBUCKET_PROD_ENDPOINT} but is being configured to a different value. Did you mean to use Bitbucket Server?`
    );
    defaults.endpoint = endpoint;
  }
  setBaseUrl(defaults.endpoint);
  renovateUserUuid = null;
  try {
    const { uuid } = (
      await bitbucketHttp.getJson<{ uuid: string }>('/2.0/user', {
        username,
        password,
        useCache: false,
      })
    ).body;
    renovateUserUuid = uuid;
  } catch (err) {
    if (
      err.statusCode === 403 &&
      err.body?.error?.detail?.required?.includes('account')
    ) {
      logger.warn(`Bitbucket: missing 'account' scope for password`);
    } else {
      logger.debug({ err }, 'Unknown error fetching Bitbucket user identity');
    }
  }
  // TODO: Add a connection check that endpoint/username/password combination are valid
  const platformConfig: PlatformResult = {
    endpoint: endpoint || BITBUCKET_PROD_ENDPOINT,
  };
  return Promise.resolve(platformConfig);
}

// Get all repositories that the user has access to
export async function getRepos(): Promise<string[]> {
  logger.debug('Autodiscovering Bitbucket Cloud repositories');
  try {
    const repos = await utils.accumulateValues<{ full_name: string }>(
      `/2.0/repositories/?role=contributor`
    );
    return repos.map((repo) => repo.full_name);
  } catch (err) /* istanbul ignore next */ {
    logger.error({ err }, `bitbucket getRepos error`);
    throw err;
  }
}

export async function getJsonFile(fileName: string): Promise<any | null> {
  try {
    return (
      await bitbucketHttp.getJson(
        `/2.0/repositories/${config.repository}/src/${config.defaultBranch}/${fileName}`
      )
    ).body;
  } catch (err) {
    return null;
  }
}

// Initialize bitbucket by getting base branch and SHA
export async function initRepo({
  repository,
  localDir,
  cloneSubmodules,
  ignorePrAuthor,
}: RepoParams): Promise<RepoResult> {
  logger.debug(`initRepo("${repository}")`);
  const opts = hostRules.find({
    hostType: PLATFORM_TYPE_BITBUCKET,
    url: defaults.endpoint,
  });
  config = {
    repository,
    username: opts.username,
    ignorePrAuthor,
  } as utils.Config;
  let info: utils.RepoInfo;
  try {
    info = utils.repoInfoTransformer(
      (
        await bitbucketHttp.getJson<RepoInfoBody>(
          `/2.0/repositories/${repository}`
        )
      ).body
    );
    config.defaultBranch = info.mainbranch;

    Object.assign(config, {
      owner: info.owner,
      mergeMethod: info.mergeMethod,
      has_issues: info.has_issues,
    });

    logger.debug(`${repository} owner = ${config.owner}`);
  } catch (err) /* istanbul ignore next */ {
    if (err.statusCode === 404) {
      throw new Error(REPOSITORY_NOT_FOUND);
    }
    logger.debug({ err }, 'Unknown Bitbucket initRepo error');
    throw err;
  }

  const { hostname } = parseUrl(defaults.endpoint);

  // Converts API hostnames to their respective HTTP git hosts:
  // `api.bitbucket.org`  to `bitbucket.org`
  // `api-staging.<host>` to `staging.<host>`
  const hostnameWithoutApiPrefix = /api[.|-](.+)/.exec(hostname)[1];

  const url = git.getUrl({
    protocol: 'https',
    auth: `${opts.username}:${opts.password}`,
    hostname: hostnameWithoutApiPrefix,
    repository,
  });

  await git.initRepo({
    ...config,
    localDir,
    url,
    gitAuthorName: global.gitAuthor?.name,
    gitAuthorEmail: global.gitAuthor?.email,
    cloneSubmodules,
  });
  const repoConfig: RepoResult = {
    defaultBranch: info.mainbranch,
    isFork: info.isFork,
  };
  return repoConfig;
}

// Returns true if repository has rule enforcing PRs are up-to-date with base branch before merging
export function getRepoForceRebase(): Promise<boolean> {
  // BB doesn't have an option to flag staled branches
  return Promise.resolve(false);
}

// istanbul ignore next
function matchesState(state: string, desiredState: string): boolean {
  if (desiredState === PrState.All) {
    return true;
  }
  if (desiredState.startsWith('!')) {
    return state !== desiredState.substring(1);
  }
  return state === desiredState;
}

export async function getPrList(): Promise<Pr[]> {
  logger.debug('getPrList()');
  if (!config.prList) {
    logger.debug('Retrieving PR list');
    let url = `/2.0/repositories/${config.repository}/pullrequests?`;
    url += utils.prStates.all.map((state) => 'state=' + state).join('&');
    const prs = await utils.accumulateValues(url, undefined, undefined, 50);
    config.prList = prs
      .filter((pr) => {
        const prAuthorId = pr?.author?.uuid;
        return renovateUserUuid && prAuthorId && !config.ignorePrAuthor
          ? renovateUserUuid === prAuthorId
          : true;
      })
      .map(utils.prInfo);
    logger.debug({ length: config.prList.length }, 'Retrieved Pull Requests');
  }
  return config.prList;
}

export async function findPr({
  branchName,
  prTitle,
  state = PrState.All,
}: FindPRConfig): Promise<Pr | null> {
  logger.debug(`findPr(${branchName}, ${prTitle}, ${state})`);
  const prList = await getPrList();
  const pr = prList.find(
    (p) =>
      p.sourceBranch === branchName &&
      (!prTitle || p.title === prTitle) &&
      matchesState(p.state, state)
  );
  if (pr) {
    logger.debug(`Found PR #${pr.number}`);
  }
  return pr;
}

async function isPrConflicted(prNo: number): Promise<boolean> {
  const diff = (
    await bitbucketHttp.get(
      `/2.0/repositories/${config.repository}/pullrequests/${prNo}/diff`
    )
  ).body;

  return utils.isConflicted(parseDiff(diff));
}

// Gets details for a PR
export async function getPr(prNo: number): Promise<Pr | null> {
  const pr = (
    await bitbucketHttp.getJson<PrResponse>(
      `/2.0/repositories/${config.repository}/pullrequests/${prNo}`
    )
  ).body;

  // istanbul ignore if
  if (!pr) {
    return null;
  }

  const res: any = {
    displayNumber: `Pull Request #${pr.id}`,
    ...utils.prInfo(pr),
  };

  if (utils.prStates.open.includes(pr.state)) {
    res.isConflicted = await isPrConflicted(prNo);

    // TODO: Is that correct? Should we check getBranchStatus like gitlab?
    res.canMerge = !res.isConflicted;
  }
  res.hasReviewers = is.nonEmptyArray(pr.reviewers);

  return res;
}

const escapeHash = (input: string): string =>
  input ? input.replace(/#/g, '%23') : input;

interface BranchResponse {
  target: {
    hash: string;
  };
}

// Return the commit SHA for a branch
async function getBranchCommit(branchName: string): Promise<string | null> {
  try {
    const branch = (
      await bitbucketHttp.getJson<BranchResponse>(
        `/2.0/repositories/${config.repository}/refs/branches/${escapeHash(
          branchName
        )}`
      )
    ).body;
    return branch.target.hash;
  } catch (err) /* istanbul ignore next */ {
    logger.debug({ err }, `getBranchCommit('${branchName}') failed'`);
    return null;
  }
}

// Returns the Pull Request for a branch. Null if not exists.
export async function getBranchPr(branchName: string): Promise<Pr | null> {
  logger.debug(`getBranchPr(${branchName})`);
  const existingPr = await findPr({
    branchName,
    state: PrState.Open,
  });
  return existingPr ? getPr(existingPr.number) : null;
}

async function getStatus(
  branchName: string,
  useCache = true
): Promise<utils.BitbucketStatus[]> {
  const sha = await getBranchCommit(branchName);
  return utils.accumulateValues<utils.BitbucketStatus>(
    `/2.0/repositories/${config.repository}/commit/${sha}/statuses`,
    'get',
    { useCache }
  );
}
// Returns the combined status for a branch.
export async function getBranchStatus(
  branchName: string,
  requiredStatusChecks?: string[]
): Promise<BranchStatus> {
  logger.debug(`getBranchStatus(${branchName})`);
  if (!requiredStatusChecks) {
    // null means disable status checks, so it always succeeds
    logger.debug('Status checks disabled = returning "success"');
    return BranchStatus.green;
  }
  if (requiredStatusChecks.length) {
    // This is Unsupported
    logger.warn({ requiredStatusChecks }, `Unsupported requiredStatusChecks`);
    return BranchStatus.red;
  }
  const statuses = await getStatus(branchName);
  logger.debug({ branch: branchName, statuses }, 'branch status check result');
  if (!statuses.length) {
    logger.debug('empty branch status check result = returning "pending"');
    return BranchStatus.yellow;
  }
  const noOfFailures = statuses.filter(
    (status: { state: string }) =>
      status.state === 'FAILED' || status.state === 'STOPPED'
  ).length;
  if (noOfFailures) {
    return BranchStatus.red;
  }
  const noOfPending = statuses.filter(
    (status: { state: string }) => status.state === 'INPROGRESS'
  ).length;
  if (noOfPending) {
    return BranchStatus.yellow;
  }
  return BranchStatus.green;
}

const bbToRenovateStatusMapping: Record<string, BranchStatus> = {
  SUCCESSFUL: BranchStatus.green,
  INPROGRESS: BranchStatus.yellow,
  FAILED: BranchStatus.red,
};

export async function getBranchStatusCheck(
  branchName: string,
  context: string
): Promise<BranchStatus | null> {
  const statuses = await getStatus(branchName);
  const bbState = (statuses.find((status) => status.key === context) || {})
    .state;
  return bbToRenovateStatusMapping[bbState] || null;
}

export async function setBranchStatus({
  branchName,
  context,
  description,
  state,
  url: targetUrl,
}: BranchStatusConfig): Promise<void> {
  const sha = await getBranchCommit(branchName);

  // TargetUrl can not be empty so default to bitbucket
  const url = targetUrl || /* istanbul ignore next */ 'http://bitbucket.org';

  const body = {
    name: context,
    state: utils.buildStates[state],
    key: context,
    description,
    url,
  };

  await bitbucketHttp.postJson(
    `/2.0/repositories/${config.repository}/commit/${sha}/statuses/build`,
    { body }
  );
  // update status cache
  await getStatus(branchName, false);
}

type BbIssue = { id: number; title: string; content?: { raw: string } };

async function findOpenIssues(title: string): Promise<BbIssue[]> {
  try {
    const filter = encodeURIComponent(
      [
        `title=${JSON.stringify(title)}`,
        '(state = "new" OR state = "open")',
        `reporter.username="${config.username}"`,
      ].join(' AND ')
    );
    return (
      (
        await bitbucketHttp.getJson<{ values: BbIssue[] }>(
          `/2.0/repositories/${config.repository}/issues?q=${filter}`
        )
      ).body.values || /* istanbul ignore next */ []
    );
  } catch (err) /* istanbul ignore next */ {
    logger.warn({ err }, 'Error finding issues');
    return [];
  }
}

export async function findIssue(title: string): Promise<Issue> {
  logger.debug(`findIssue(${title})`);

  /* istanbul ignore if */
  if (!config.has_issues) {
    logger.debug('Issues are disabled - cannot findIssue');
    return null;
  }
  const issues = await findOpenIssues(title);
  if (!issues.length) {
    return null;
  }
  const [issue] = issues;
  return {
    number: issue.id,
    body: issue.content?.raw,
  };
}

async function closeIssue(issueNumber: number): Promise<void> {
  await bitbucketHttp.putJson(
    `/2.0/repositories/${config.repository}/issues/${issueNumber}`,
    {
      body: { state: 'closed' },
    }
  );
}

export function massageMarkdown(input: string): string {
  // Remove any HTML we use
  return smartTruncate(input, 50000)
    .replace(
      'you tick the rebase/retry checkbox',
      'rename PR to start with "rebase!"'
    )
    .replace(/<\/?summary>/g, '**')
    .replace(/<\/?details>/g, '')
    .replace(new RegExp(`\n---\n\n.*?<!-- rebase-check -->.*?\n`), '')
    .replace(/\]\(\.\.\/pull\//g, '](../../pull-requests/');
}

export async function ensureIssue({
  title,
  reuseTitle,
  body,
}: EnsureIssueConfig): Promise<EnsureIssueResult | null> {
  logger.debug(`ensureIssue()`);
  const description = massageMarkdown(sanitize(body));

  /* istanbul ignore if */
  if (!config.has_issues) {
    logger.warn('Issues are disabled - cannot ensureIssue');
    logger.debug({ title }, 'Failed to ensure Issue');
    return null;
  }
  try {
    let issues = await findOpenIssues(title);
    if (!issues.length) {
      issues = await findOpenIssues(reuseTitle);
    }
    if (issues.length) {
      // Close any duplicates
      for (const issue of issues.slice(1)) {
        await closeIssue(issue.id);
      }
      const [issue] = issues;
      if (
        issue.title !== title ||
        String(issue.content.raw).trim() !== description.trim()
      ) {
        logger.debug('Issue updated');
        await bitbucketHttp.putJson(
          `/2.0/repositories/${config.repository}/issues/${issue.id}`,
          {
            body: {
              content: {
                raw: readOnlyIssueBody(description),
                markup: 'markdown',
              },
            },
          }
        );
        return 'updated';
      }
    } else {
      logger.info('Issue created');
      await bitbucketHttp.postJson(
        `/2.0/repositories/${config.repository}/issues`,
        {
          body: {
            title,
            content: {
              raw: readOnlyIssueBody(description),
              markup: 'markdown',
            },
          },
        }
      );
      return 'created';
    }
  } catch (err) /* istanbul ignore next */ {
    if (err.message.startsWith('Repository has no issue tracker.')) {
      logger.debug(
        `Issues are disabled, so could not create issue: ${
          err.message as string
        }`
      );
    } else {
      logger.warn({ err }, 'Could not ensure issue');
    }
  }
  return null;
}

/* istanbul ignore next */
export async function getIssueList(): Promise<Issue[]> {
  logger.debug(`getIssueList()`);

  if (!config.has_issues) {
    logger.debug('Issues are disabled - cannot getIssueList');
    return [];
  }
  try {
    const filter = encodeURIComponent(
      [
        '(state = "new" OR state = "open")',
        `reporter.username="${config.username}"`,
      ].join(' AND ')
    );
    return (
      (
        await bitbucketHttp.getJson<{ values: Issue[] }>(
          `/2.0/repositories/${config.repository}/issues?q=${filter}`
        )
      ).body.values || []
    );
  } catch (err) {
    logger.warn({ err }, 'Error finding issues');
    return [];
  }
}

export async function ensureIssueClosing(title: string): Promise<void> {
  /* istanbul ignore if */
  if (!config.has_issues) {
    logger.debug('Issues are disabled - cannot ensureIssueClosing');
    return;
  }
  const issues = await findOpenIssues(title);
  for (const issue of issues) {
    await closeIssue(issue.id);
  }
}

// eslint-disable-next-line @typescript-eslint/no-unused-vars
export function addAssignees(
  _prNr: number,
  _assignees: string[]
): Promise<void> {
  // Bitbucket supports "participants" and "reviewers" so does not seem to have the concept of "assignee"
  logger.warn('Cannot add assignees');
  return Promise.resolve();
}

export async function addReviewers(
  prId: number,
  reviewers: string[]
): Promise<void> {
  logger.debug(`Adding reviewers '${reviewers.join(', ')}' to #${prId}`);

  const { title } = await getPr(prId);

  const body = {
    title,
    reviewers: reviewers.map((username: string) => ({ username })),
  };

  await bitbucketHttp.putJson(
    `/2.0/repositories/${config.repository}/pullrequests/${prId}`,
    {
      body,
    }
  );
}

/* istanbul ignore next */
export function deleteLabel(): never {
  throw new Error('deleteLabel not implemented');
}

export function ensureComment({
  number,
  topic,
  content,
}: EnsureCommentConfig): Promise<boolean> {
  // https://developer.atlassian.com/bitbucket/api/2/reference/search?q=pullrequest+comment
  return comments.ensureComment({
    config,
    number,
    topic,
    content: sanitize(content),
  });
}

export function ensureCommentRemoval({
  number: prNo,
  topic,
  content,
}: EnsureCommentRemovalConfig): Promise<void> {
  return comments.ensureCommentRemoval(config, prNo, topic, content);
}

// Creates PR and returns PR number
export async function createPr({
  sourceBranch,
  targetBranch,
  prTitle: title,
  prBody: description,
  platformOptions,
}: CreatePRConfig): Promise<Pr> {
  // labels is not supported in Bitbucket: https://bitbucket.org/site/master/issues/11976/ability-to-add-labels-to-pull-requests-bb

  const base = targetBranch;

  logger.debug({ repository: config.repository, title, base }, 'Creating PR');

  let reviewers: { uuid: { raw: string } }[] = [];

  if (platformOptions?.bbUseDefaultReviewers) {
    const reviewersResponse = (
      await bitbucketHttp.getJson<utils.PagedResult<Reviewer>>(
        `/2.0/repositories/${config.repository}/default-reviewers`
      )
    ).body;
    reviewers = reviewersResponse.values.map((reviewer: Reviewer) => ({
      uuid: reviewer.uuid,
    }));
  }

  const body = {
    title,
    description: sanitize(description),
    source: {
      branch: {
        name: sourceBranch,
      },
    },
    destination: {
      branch: {
        name: base,
      },
    },
    close_source_branch: true,
    reviewers,
  };

  try {
    const prInfo = (
      await bitbucketHttp.postJson<PrResponse>(
        `/2.0/repositories/${config.repository}/pullrequests`,
        {
          body,
        }
      )
    ).body;
    // TODO: fix types
    const pr: Pr = {
      number: prInfo.id,
      displayNumber: `Pull Request #${prInfo.id}`,
    } as any;
    // istanbul ignore if
    if (config.prList) {
      config.prList.push(pr);
    }
    return pr;
  } catch (err) /* istanbul ignore next */ {
    logger.warn({ err }, 'Error creating pull request');
    throw err;
  }
}

interface Reviewer {
  uuid: { raw: string };
}

export async function updatePr({
  number: prNo,
  prTitle: title,
  prBody: description,
  state,
}: UpdatePrConfig): Promise<void> {
  logger.debug(`updatePr(${prNo}, ${title}, body)`);
  // Updating a PR in Bitbucket will clear the reviewers if reviewers is not present
  const pr = (
    await bitbucketHttp.getJson<PrResponse>(
      `/2.0/repositories/${config.repository}/pullrequests/${prNo}`
    )
  ).body;

  await bitbucketHttp.putJson(
    `/2.0/repositories/${config.repository}/pullrequests/${prNo}`,
    {
      body: {
        title,
        description: sanitize(description),
        reviewers: pr.reviewers,
      },
    }
  );

  if (state === PrState.Closed && pr) {
    await bitbucketHttp.postJson(
      `/2.0/repositories/${config.repository}/pullrequests/${prNo}/decline`
    );
  }
}

export async function mergePr(
  prNo: number,
  branchName: string
): Promise<boolean> {
  logger.debug(`mergePr(${prNo}, ${branchName})`);

  try {
    await bitbucketHttp.postJson(
      `/2.0/repositories/${config.repository}/pullrequests/${prNo}/merge`,
      {
        body: {
          close_source_branch: true,
          merge_strategy: 'merge_commit',
          message: 'auto merged',
        },
      }
    );
    logger.debug('Automerging succeeded');
  } catch (err) /* istanbul ignore next */ {
    return false;
  }
  return true;
}

export function getVulnerabilityAlerts(): Promise<VulnerabilityAlert[]> {
  return Promise.resolve([]);
}<|MERGE_RESOLUTION|>--- conflicted
+++ resolved
@@ -8,12 +8,8 @@
 import * as hostRules from '../../util/host-rules';
 import { BitbucketHttp, setBaseUrl } from '../../util/http/bitbucket';
 import { sanitize } from '../../util/sanitize';
-<<<<<<< HEAD
 import { parseUrl } from '../../util/url';
-import {
-=======
 import type {
->>>>>>> ccdb09fe
   BranchStatusConfig,
   CreatePRConfig,
   EnsureCommentConfig,
