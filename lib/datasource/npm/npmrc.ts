import is from '@sindresorhus/is';
import ini from 'ini';
import registryAuthToken from 'registry-auth-token';
import getRegistryUrl from 'registry-auth-token/registry-url';
import { getAdminConfig } from '../../config/admin';
import { logger } from '../../logger';
import type { OutgoingHttpHeaders } from '../../util/http/types';
import { maskToken } from '../../util/mask';
import { add } from '../../util/sanitize';
<<<<<<< HEAD
import { resolveUrl } from '../../util/url';
=======
import type { Npmrc, PackageResolution } from './types';
>>>>>>> 7daa93a7

let npmrc: Record<string, any> = {};
let npmrcRaw = '';

export function getNpmrc(): Npmrc | null {
  return npmrc;
}

function envReplace(value: any, env = process.env): any {
  // istanbul ignore if
  if (!is.string(value)) {
    return value;
  }

  const ENV_EXPR = /(\\*)\$\{([^}]+)\}/g;

  return value.replace(ENV_EXPR, (match, esc, envVarName) => {
    if (env[envVarName] === undefined) {
      logger.warn('Failed to replace env in config: ' + match);
      throw new Error('env-replace');
    }
    return env[envVarName];
  });
}

const envRe = /(\\*)\$\{([^}]+)\}/;
// TODO: better add to host rules (#9588)
function sanitize(key: string, val: string): void {
  if (!val || envRe.test(val)) {
    return;
  }
  if (key.endsWith('_authToken') || key.endsWith('_auth')) {
    add(val);
  } else if (key.endsWith(':_password')) {
    add(val);
    const password = Buffer.from(val, 'base64').toString();
    add(password);
    const username: string = npmrc[key.replace(':_password', ':username')];
    add(Buffer.from(`${username}:${password}`).toString('base64'));
  }
}

export function setNpmrc(input?: string): void {
  if (input) {
    if (input === npmrcRaw) {
      return;
    }
    const existingNpmrc = npmrc;
    npmrcRaw = input;
    logger.debug('Setting npmrc');
    npmrc = ini.parse(input.replace(/\\n/g, '\n'));
    const { exposeAllEnv } = getAdminConfig();
    for (const [key, val] of Object.entries(npmrc)) {
      if (!exposeAllEnv) {
        sanitize(key, val);
      }
      if (
        !exposeAllEnv &&
        key.endsWith('registry') &&
        val &&
        val.includes('localhost')
      ) {
        logger.debug(
          { key, val },
          'Detected localhost registry - rejecting npmrc file'
        );
        npmrc = existingNpmrc;
        return;
      }
    }
    if (!exposeAllEnv) {
      return;
    }
    for (const key of Object.keys(npmrc)) {
      npmrc[key] = envReplace(npmrc[key]);
      sanitize(key, npmrc[key]);
    }
  } else if (npmrc) {
    logger.debug('Resetting npmrc');
    npmrc = {};
    npmrcRaw = '';
  }
}

export function resolvePackage(packageName: string): PackageResolution {
  const scope = packageName.split('/')[0];
  let registryUrl: string;
  try {
    registryUrl = getRegistryUrl(scope, getNpmrc());
  } catch (err) {
    registryUrl = 'https://registry.npmjs.org/';
  }
  const packageUrl = resolveUrl(
    registryUrl,
    encodeURIComponent(packageName).replace(/^%40/, '@')
  );
  const headers: OutgoingHttpHeaders = {};
  let authInfo = registryAuthToken(registryUrl, { npmrc, recursive: true });
  if (
    !authInfo &&
    npmrc &&
    npmrc._authToken &&
    registryUrl.replace(/\/?$/, '/') === npmrc.registry?.replace(/\/?$/, '/')
  ) {
    authInfo = { type: 'Bearer', token: npmrc._authToken };
  }

  if (authInfo?.type && authInfo.token) {
    headers.authorization = `${authInfo.type} ${authInfo.token}`;
    logger.trace(
      { token: maskToken(authInfo.token), npmName: packageName },
      'Using auth (via npmrc) for npm lookup'
    );
  }
  return { headers, packageUrl, registryUrl };
}<|MERGE_RESOLUTION|>--- conflicted
+++ resolved
@@ -7,11 +7,8 @@
 import type { OutgoingHttpHeaders } from '../../util/http/types';
 import { maskToken } from '../../util/mask';
 import { add } from '../../util/sanitize';
-<<<<<<< HEAD
 import { resolveUrl } from '../../util/url';
-=======
 import type { Npmrc, PackageResolution } from './types';
->>>>>>> 7daa93a7
 
 let npmrc: Record<string, any> = {};
 let npmrcRaw = '';
