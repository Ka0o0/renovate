<<<<<<< HEAD
import { OutgoingHttpHeaders } from 'http';
import { ECR } from '@aws-sdk/client-ecr';
=======
import URL from 'url';
import { ECR, ECRClientConfig } from '@aws-sdk/client-ecr';
>>>>>>> c83eb54d
import hasha from 'hasha';
import parseLinkHeader from 'parse-link-header';
import wwwAuthenticate from 'www-authenticate';
import { HOST_DISABLED } from '../../constants/error-messages';
import { logger } from '../../logger';
import { HostRule } from '../../types';
import { ExternalHostError } from '../../types/errors/external-host-error';
import * as packageCache from '../../util/cache/package';
import * as hostRules from '../../util/host-rules';
import { Http, HttpResponse } from '../../util/http';
<<<<<<< HEAD
import {
  ensureTrailingSlash,
  resolveBaseUrl,
  trimTrailingSlash,
} from '../../util/url';
=======
import type { OutgoingHttpHeaders } from '../../util/http/types';
import { ensureTrailingSlash, trimTrailingSlash } from '../../util/url';
>>>>>>> c83eb54d
import * as dockerVersioning from '../../versioning/docker';
import type { GetReleasesConfig, ReleaseResult } from '../types';
import { Image, ImageList, MediaType } from './types';

// TODO: add got typings when available (#9646)
// TODO: replace www-authenticate with https://www.npmjs.com/package/auth-header (#9645)

export const id = 'docker';
export const customRegistrySupport = true;
export const defaultRegistryUrls = ['https://index.docker.io'];
export const defaultVersioning = dockerVersioning.id;
export const registryStrategy = 'first';

export const defaultConfig = {
  commitMessageTopic: '{{{depName}}} Docker tag',
  commitMessageExtra:
    'to v{{#if isMajor}}{{{newMajor}}}{{else}}{{{newVersion}}}{{/if}}',
  digest: {
    branchTopic: '{{{depNameSanitized}}}-{{{currentValue}}}',
    commitMessageExtra: 'to {{newDigestShort}}',
    commitMessageTopic:
      '{{{depName}}}{{#if currentValue}}:{{{currentValue}}}{{/if}} Docker digest',
    group: {
      commitMessageTopic: '{{{groupName}}}',
      commitMessageExtra: '',
    },
  },
  pin: {
    commitMessageExtra: '',
    groupName: 'Docker digests',
    group: {
      commitMessageTopic: '{{{groupName}}}',
      branchTopic: 'digests-pin',
    },
  },
  group: {
    commitMessageTopic: '{{{groupName}}} Docker tags',
  },
};

const http = new Http(id);

const ecrRegex = /\d+\.dkr\.ecr\.([-a-z0-9]+)\.amazonaws\.com/;

export interface RegistryRepository {
  registry: string;
  repository: string;
}

export function getRegistryRepository(
  lookupName: string,
  registryUrl: string
): RegistryRepository {
  if (registryUrl !== defaultRegistryUrls[0]) {
    const registryEndingWithSlash = ensureTrailingSlash(
      registryUrl.replace(/^https?:\/\//, '')
    );
    if (lookupName.startsWith(registryEndingWithSlash)) {
      let registry = trimTrailingSlash(registryUrl);
      if (!/^https?:\/\//.test(registry)) {
        registry = `https://${registry}`;
      }
      return {
        registry,
        repository: lookupName.replace(registryEndingWithSlash, ''),
      };
    }
  }
  let registry: string;
  const split = lookupName.split('/');
  if (split.length > 1 && (split[0].includes('.') || split[0].includes(':'))) {
    [registry] = split;
    split.shift();
  }
  let repository = split.join('/');
  if (!registry) {
    registry = registryUrl;
  }
  if (registry === 'docker.io') {
    registry = 'index.docker.io';
  }
  if (!/^https?:\/\//.exec(registry)) {
    registry = `https://${registry}`;
  }
  const opts = hostRules.find({ hostType: id, url: registry });
  if (opts?.insecureRegistry) {
    registry = registry.replace('https', 'http');
  }
  if (registry.endsWith('.docker.io') && !repository.includes('/')) {
    repository = 'library/' + repository;
  }
  return {
    registry,
    repository,
  };
}

async function getECRAuthToken(
  region: string,
  opts: HostRule
): Promise<string | null> {
  const config: ECRClientConfig = { region };
  if (opts.username && opts.password) {
    config.credentials = {
      accessKeyId: opts.username,
      secretAccessKey: opts.password,
    };
  }
  const ecr = new ECR(config);
  try {
    const data = await ecr.getAuthorizationToken({});
    const authorizationToken = data?.authorizationData?.[0]?.authorizationToken;
    if (authorizationToken) {
      return authorizationToken;
    }
    logger.warn(
      'Could not extract authorizationToken from ECR getAuthorizationToken response'
    );
  } catch (err) {
    logger.trace({ err }, 'err');
    logger.debug('ECR getAuthorizationToken error');
  }
  return null;
}

async function getAuthHeaders(
  registry: string,
  dockerRepository: string
): Promise<OutgoingHttpHeaders | null> {
  try {
    const apiCheckUrl = `${registry}/v2/`;
    const apiCheckResponse = await http.get(apiCheckUrl, {
      throwHttpErrors: false,
    });
    if (apiCheckResponse.headers['www-authenticate'] === undefined) {
      return {};
    }
    const authenticateHeader = new wwwAuthenticate.parsers.WWW_Authenticate(
      apiCheckResponse.headers['www-authenticate']
    );

    const opts: HostRule & {
      headers?: Record<string, string>;
    } = hostRules.find({ hostType: id, url: apiCheckUrl });
    if (ecrRegex.test(registry)) {
      const [, region] = ecrRegex.exec(registry);
      const auth = await getECRAuthToken(region, opts);
      if (auth) {
        opts.headers = { authorization: `Basic ${auth}` };
      }
    } else if (opts.username && opts.password) {
      const auth = Buffer.from(`${opts.username}:${opts.password}`).toString(
        'base64'
      );
      opts.headers = { authorization: `Basic ${auth}` };
    }
    delete opts.username;
    delete opts.password;

    if (authenticateHeader.scheme.toUpperCase() === 'BASIC') {
      logger.debug(`Using Basic auth for docker registry ${dockerRepository}`);
      await http.get(apiCheckUrl, opts);
      return opts.headers;
    }

    // prettier-ignore
    const authUrl = `${String(authenticateHeader.parms.realm)}?service=${String(authenticateHeader.parms.service)}&scope=repository:${dockerRepository}:pull`;
    logger.trace(
      `Obtaining docker registry token for ${dockerRepository} using url ${authUrl}`
    );
    const authResponse = (
      await http.getJson<{ token?: string; access_token?: string }>(
        authUrl,
        opts
      )
    ).body;

    const token = authResponse.token || authResponse.access_token;
    // istanbul ignore if
    if (!token) {
      logger.warn('Failed to obtain docker registry token');
      return null;
    }
    return {
      authorization: `Bearer ${token}`,
    };
  } catch (err) /* istanbul ignore next */ {
    if (err.host === 'quay.io') {
      // TODO: debug why quay throws errors (#9604)
      return null;
    }
    if (err.statusCode === 401) {
      logger.debug(
        { registry, dockerRepository },
        'Unauthorized docker lookup'
      );
      logger.debug({ err });
      return null;
    }
    if (err.statusCode === 403) {
      logger.debug(
        { registry, dockerRepository },
        'Not allowed to access docker registry'
      );
      logger.debug({ err });
      return null;
    }
    // prettier-ignore
    if (err.name === 'RequestError' && registry.endsWith('docker.io')) { // lgtm [js/incomplete-url-substring-sanitization]
      throw new ExternalHostError(err);
    }
    // prettier-ignore
    if (err.statusCode === 429 && registry.endsWith('docker.io')) { // lgtm [js/incomplete-url-substring-sanitization]
      throw new ExternalHostError(err);
    }
    if (err.statusCode >= 500 && err.statusCode < 600) {
      throw new ExternalHostError(err);
    }
    if (err.message === HOST_DISABLED) {
      logger.trace({ registry, dockerRepository, err }, 'Host disabled');
      return null;
    }
    logger.warn(
      { registry, dockerRepository, err },
      'Error obtaining docker token'
    );
    return null;
  }
}

function digestFromManifestStr(str: hasha.HashaInput): string {
  return 'sha256:' + hasha(str, { algorithm: 'sha256' });
}

function extractDigestFromResponse(manifestResponse: HttpResponse): string {
  if (manifestResponse.headers['docker-content-digest'] === undefined) {
    return digestFromManifestStr(manifestResponse.body);
  }
  return manifestResponse.headers['docker-content-digest'] as string;
}

// TODO: debug why quay throws errors (#9612)
async function getManifestResponse(
  registry: string,
  dockerRepository: string,
  tag: string
): Promise<HttpResponse> {
  logger.debug(`getManifestResponse(${registry}, ${dockerRepository}, ${tag})`);
  try {
    const headers = await getAuthHeaders(registry, dockerRepository);
    if (!headers) {
      logger.debug('No docker auth found - returning');
      return null;
    }
    headers.accept =
      'application/vnd.docker.distribution.manifest.list.v2+json, application/vnd.docker.distribution.manifest.v2+json';
    const url = `${registry}/v2/${dockerRepository}/manifests/${tag}`;
    const manifestResponse = await http.get(url, {
      headers,
    });
    return manifestResponse;
  } catch (err) /* istanbul ignore next */ {
    if (err instanceof ExternalHostError) {
      throw err;
    }
    if (err.statusCode === 401) {
      logger.debug(
        { registry, dockerRepository },
        'Unauthorized docker lookup'
      );
      logger.debug({ err });
      return null;
    }
    if (err.statusCode === 404) {
      logger.debug(
        {
          err,
          registry,
          dockerRepository,
          tag,
        },
        'Docker Manifest is unknown'
      );
      return null;
    }
    // prettier-ignore
    if (err.statusCode === 429 && registry.endsWith('docker.io')) { // lgtm [js/incomplete-url-substring-sanitization]
      throw new ExternalHostError(err);
    }
    if (err.statusCode >= 500 && err.statusCode < 600) {
      throw new ExternalHostError(err);
    }
    if (err.code === 'ETIMEDOUT') {
      logger.debug(
        { registry },
        'Timeout when attempting to connect to docker registry'
      );
      logger.debug({ err });
      return null;
    }
    logger.debug(
      {
        err,
        registry,
        dockerRepository,
        tag,
      },
      'Unknown Error looking up docker manifest'
    );
    return null;
  }
}

async function getConfigDigest(
  registry: string,
  dockerRepository: string,
  tag: string
): Promise<string> {
  const manifestResponse = await getManifestResponse(
    registry,
    dockerRepository,
    tag
  );
  // If getting the manifest fails here, then abort
  // This means that the latest tag doesn't have a manifest, which shouldn't
  // be possible
  // istanbul ignore if
  if (!manifestResponse) {
    return null;
  }
  const manifest = JSON.parse(manifestResponse.body) as ImageList | Image;
  if (manifest.schemaVersion !== 2) {
    logger.debug(
      { registry, dockerRepository, tag },
      'Manifest schema version is not 2'
    );
    return null;
  }

  if (
    manifest.mediaType === MediaType.manifestListV2 &&
    manifest.manifests.length
  ) {
    logger.trace(
      { registry, dockerRepository, tag },
      'Found manifest list, using first image'
    );
    return getConfigDigest(
      registry,
      dockerRepository,
      manifest.manifests[0].digest
    );
  }

  if (manifest.mediaType === MediaType.manifestV2) {
    return manifest.config?.digest || null;
  }

  logger.debug({ manifest }, 'Invalid manifest - returning');
  return null;
}

/**
 * docker.getDigest
 *
 * The `newValue` supplied here should be a valid tag for the docker image.
 *
 * This function will:
 *  - Look up a sha256 digest for a tag on its registry
 *  - Return the digest as a string
 */
export async function getDigest(
  { registryUrl, lookupName }: GetReleasesConfig,
  newValue?: string
): Promise<string | null> {
  const { registry, repository } = getRegistryRepository(
    lookupName,
    registryUrl
  );
  logger.debug(`getDigest(${registry}, ${repository}, ${newValue})`);
  const newTag = newValue || 'latest';
  const cacheNamespace = 'datasource-docker-digest';
  const cacheKey = `${registry}:${repository}:${newTag}`;
  let digest: string = null;
  try {
    const cachedResult = await packageCache.get<string>(
      cacheNamespace,
      cacheKey
    );
    // istanbul ignore if
    if (cachedResult !== undefined) {
      return cachedResult;
    }
    const manifestResponse = await getManifestResponse(
      registry,
      repository,
      newTag
    );
    if (manifestResponse) {
      digest = extractDigestFromResponse(manifestResponse) || null;
      logger.debug({ digest }, 'Got docker digest');
    }
  } catch (err) /* istanbul ignore next */ {
    if (err instanceof ExternalHostError) {
      throw err;
    }
    logger.debug(
      {
        err,
        lookupName,
        newTag,
      },
      'Unknown Error looking up docker image digest'
    );
  }
  const cacheMinutes = 30;
  await packageCache.set(cacheNamespace, cacheKey, digest, cacheMinutes);
  return digest;
}

async function getTags(
  registry: string,
  repository: string
): Promise<string[] | null> {
  let tags: string[] = [];
  try {
    const cacheNamespace = 'datasource-docker-tags';
    const cacheKey = `${registry}:${repository}`;
    const cachedResult = await packageCache.get<string[]>(
      cacheNamespace,
      cacheKey
    );
    // istanbul ignore if
    if (cachedResult !== undefined) {
      return cachedResult;
    }
    // AWS ECR limits the maximum number of results to 1000
    // See https://docs.aws.amazon.com/AmazonECR/latest/APIReference/API_DescribeRepositories.html#ECR-DescribeRepositories-request-maxResults
    const limit = ecrRegex.test(registry) ? 1000 : 10000;
    let url = `${registry}/v2/${repository}/tags/list?n=${limit}`;
    const headers = await getAuthHeaders(registry, repository);
    if (!headers) {
      logger.debug('Failed to get authHeaders for getTags lookup');
      return null;
    }
    let page = 1;
    do {
      const res = await http.getJson<{ tags: string[] }>(url, { headers });
      tags = tags.concat(res.body.tags);
      const linkHeader = parseLinkHeader(res.headers.link as string);
      url = linkHeader?.next ? resolveBaseUrl(url, linkHeader.next.url) : null;
      page += 1;
    } while (url && page < 20);
    const cacheMinutes = 30;
    await packageCache.set(cacheNamespace, cacheKey, tags, cacheMinutes);
    return tags;
  } catch (err) /* istanbul ignore next */ {
    if (err instanceof ExternalHostError) {
      throw err;
    }
    if (err.statusCode === 404 && !repository.includes('/')) {
      logger.debug(
        `Retrying Tags for ${registry}/${repository} using library/ prefix`
      );
      return getTags(registry, 'library/' + repository);
    }
    // prettier-ignore
    if (err.statusCode === 429 && registry.endsWith('docker.io')) { // lgtm [js/incomplete-url-substring-sanitization]
      logger.warn(
        { registry, dockerRepository: repository, err },
        'docker registry failure: too many requests'
      );
      throw new ExternalHostError(err);
    }
    // prettier-ignore
    if (err.statusCode === 401 && registry.endsWith('docker.io')) { // lgtm [js/incomplete-url-substring-sanitization]
      logger.warn(
        { registry, dockerRepository: repository, err },
        'docker registry failure: unauthorized'
      );
      throw new ExternalHostError(err);
    }
    if (err.statusCode >= 500 && err.statusCode < 600) {
      logger.warn(
        { registry, dockerRepository: repository, err },
        'docker registry failure: internal error'
      );
      throw new ExternalHostError(err);
    }
    throw err;
  }
}

/*
 * docker.getLabels
 *
 * This function will:
 *  - Return the labels for the requested image
 */

async function getLabels(
  registry: string,
  dockerRepository: string,
  tag: string
): Promise<Record<string, string>> {
  logger.debug(`getLabels(${registry}, ${dockerRepository}, ${tag})`);
  const cacheNamespace = 'datasource-docker-labels';
  const cacheKey = `${registry}:${dockerRepository}:${tag}`;
  const cachedResult = await packageCache.get<Record<string, string>>(
    cacheNamespace,
    cacheKey
  );
  // istanbul ignore if
  if (cachedResult !== undefined) {
    return cachedResult;
  }
  try {
    let labels: Record<string, string> = {};
    const configDigest = await getConfigDigest(registry, dockerRepository, tag);
    if (!configDigest) {
      return {};
    }

    const headers = await getAuthHeaders(registry, dockerRepository);
    // istanbul ignore if: Should never be happen
    if (!headers) {
      logger.debug('No docker auth found - returning');
      return {};
    }
    const url = `${registry}/v2/${dockerRepository}/blobs/${configDigest}`;
    const configResponse = await http.get(url, {
      headers,
    });
    labels = JSON.parse(configResponse.body).config.Labels;

    if (labels) {
      logger.debug(
        {
          labels,
        },
        'found labels in manifest'
      );
    }
    const cacheMinutes = 60;
    await packageCache.set(cacheNamespace, cacheKey, labels, cacheMinutes);
    return labels;
  } catch (err) /* istanbul ignore next: should be tested in future */ {
    if (err instanceof ExternalHostError) {
      throw err;
    }
    if (err.statusCode === 400 || err.statusCode === 401) {
      logger.debug(
        { registry, dockerRepository, err },
        'Unauthorized docker lookup'
      );
    } else if (err.statusCode === 404) {
      logger.warn(
        {
          err,
          registry,
          dockerRepository,
          tag,
        },
        'Config Manifest is unknown'
      );
    } else if (
      err.statusCode === 429 &&
      registry.endsWith('docker.io') // lgtm [js/incomplete-url-substring-sanitization]
    ) {
      logger.warn({ err }, 'docker registry failure: too many requests');
    } else if (err.statusCode >= 500 && err.statusCode < 600) {
      logger.debug(
        {
          err,
          registry,
          dockerRepository,
          tag,
        },
        'docker registry failure: internal error'
      );
    } else if (
      err.code === 'ERR_TLS_CERT_ALTNAME_INVALID' ||
      err.code === 'ETIMEDOUT'
    ) {
      logger.debug({ registry, err }, 'Error connecting to docker registry');
    } else if (registry === 'https://quay.io') {
      // istanbul ignore next
      logger.debug(
        'Ignoring quay.io errors until they fully support v2 schema'
      );
    } else {
      logger.info(
        { registry, dockerRepository, tag, err },
        'Unknown error getting Docker labels'
      );
    }
    return {};
  }
}

/**
 * docker.getReleases
 *
 * A docker image usually looks something like this: somehost.io/owner/repo:8.1.0-alpine
 * In the above:
 *  - 'somehost.io' is the registry
 *  - 'owner/repo' is the package name
 *  - '8.1.0-alpine' is the tag
 *
 * This function will filter only tags that contain a semver version
 */
export async function getReleases({
  lookupName,
  registryUrl,
}: GetReleasesConfig): Promise<ReleaseResult | null> {
  const { registry, repository } = getRegistryRepository(
    lookupName,
    registryUrl
  );
  const tags = await getTags(registry, repository);
  if (!tags) {
    return null;
  }
  const releases = tags.map((version) => ({ version }));
  const ret: ReleaseResult = {
    releases,
  };

  const latestTag = tags.includes('latest') ? 'latest' : tags[tags.length - 1];
  const labels = await getLabels(registry, repository, latestTag);
  if (labels && 'org.opencontainers.image.source' in labels) {
    ret.sourceUrl = labels['org.opencontainers.image.source'];
  }
  return ret;
}<|MERGE_RESOLUTION|>--- conflicted
+++ resolved
@@ -1,10 +1,4 @@
-<<<<<<< HEAD
-import { OutgoingHttpHeaders } from 'http';
-import { ECR } from '@aws-sdk/client-ecr';
-=======
-import URL from 'url';
 import { ECR, ECRClientConfig } from '@aws-sdk/client-ecr';
->>>>>>> c83eb54d
 import hasha from 'hasha';
 import parseLinkHeader from 'parse-link-header';
 import wwwAuthenticate from 'www-authenticate';
@@ -15,16 +9,12 @@
 import * as packageCache from '../../util/cache/package';
 import * as hostRules from '../../util/host-rules';
 import { Http, HttpResponse } from '../../util/http';
-<<<<<<< HEAD
+import { OutgoingHttpHeaders } from '../../util/http/types';
 import {
   ensureTrailingSlash,
   resolveBaseUrl,
   trimTrailingSlash,
 } from '../../util/url';
-=======
-import type { OutgoingHttpHeaders } from '../../util/http/types';
-import { ensureTrailingSlash, trimTrailingSlash } from '../../util/url';
->>>>>>> c83eb54d
 import * as dockerVersioning from '../../versioning/docker';
 import type { GetReleasesConfig, ReleaseResult } from '../types';
 import { Image, ImageList, MediaType } from './types';
