import { OutgoingHttpHeaders } from 'http';
import { ECR } from '@aws-sdk/client-ecr';
import hasha from 'hasha';
import parseLinkHeader from 'parse-link-header';
import wwwAuthenticate from 'www-authenticate';
import { HOST_DISABLED } from '../../constants/error-messages';
import { logger } from '../../logger';
import { HostRule } from '../../types';
import { ExternalHostError } from '../../types/errors/external-host-error';
import * as packageCache from '../../util/cache/package';
import * as hostRules from '../../util/host-rules';
import { Http, HttpResponse } from '../../util/http';
<<<<<<< HEAD
import { resolveBaseUrl } from '../../util/url';
=======
import { ensureTrailingSlash, trimTrailingSlash } from '../../util/url';
>>>>>>> 3527d8b4
import * as dockerVersioning from '../../versioning/docker';
import type { GetReleasesConfig, ReleaseResult } from '../types';
import { Image, ImageList, MediaType } from './types';

// TODO: add got typings when available
// TODO: replace www-authenticate with https://www.npmjs.com/package/auth-header ?

export const id = 'docker';
export const defaultRegistryUrls = ['https://index.docker.io'];
export const defaultVersioning = dockerVersioning.id;
export const registryStrategy = 'first';

export const defaultConfig = {
  additionalBranchPrefix: 'docker-',
  commitMessageTopic: '{{{depName}}} Docker tag',
  major: { enabled: false },
  commitMessageExtra:
    'to v{{#if isMajor}}{{{newMajor}}}{{else}}{{{newVersion}}}{{/if}}',
  digest: {
    branchTopic: '{{{depNameSanitized}}}-{{{currentValue}}}',
    commitMessageExtra: 'to {{newDigestShort}}',
    commitMessageTopic:
      '{{{depName}}}{{#if currentValue}}:{{{currentValue}}}{{/if}} Docker digest',
    group: {
      commitMessageTopic: '{{{groupName}}}',
      commitMessageExtra: '',
    },
  },
  pin: {
    commitMessageExtra: '',
    groupName: 'Docker digests',
    group: {
      commitMessageTopic: '{{{groupName}}}',
      branchTopic: 'digests-pin',
    },
  },
  group: {
    commitMessageTopic: '{{{groupName}}} Docker tags',
  },
};

const http = new Http(id);

const ecrRegex = /\d+\.dkr\.ecr\.([-a-z0-9]+)\.amazonaws\.com/;

export interface RegistryRepository {
  registry: string;
  repository: string;
}

export function getRegistryRepository(
  lookupName: string,
  registryUrl: string
): RegistryRepository {
  if (registryUrl !== defaultRegistryUrls[0]) {
    const registryEndingWithSlash = ensureTrailingSlash(
      registryUrl.replace(/^https?:\/\//, '')
    );
    if (lookupName.startsWith(registryEndingWithSlash)) {
      let registry = trimTrailingSlash(registryUrl);
      if (!/^https?:\/\//.test(registry)) {
        registry = `https://${registry}`;
      }
      return {
        registry,
        repository: lookupName.replace(registryEndingWithSlash, ''),
      };
    }
  }
  let registry: string;
  const split = lookupName.split('/');
  if (split.length > 1 && (split[0].includes('.') || split[0].includes(':'))) {
    [registry] = split;
    split.shift();
  }
  let repository = split.join('/');
  if (!registry) {
    registry = registryUrl;
  }
  if (registry === 'docker.io') {
    registry = 'index.docker.io';
  }
  if (!/^https?:\/\//.exec(registry)) {
    registry = `https://${registry}`;
  }
  const opts = hostRules.find({ hostType: id, url: registry });
  if (opts?.insecureRegistry) {
    registry = registry.replace('https', 'http');
  }
  if (registry.endsWith('.docker.io') && !repository.includes('/')) {
    repository = 'library/' + repository;
  }
  return {
    registry,
    repository,
  };
}

async function getECRAuthToken(
  region: string,
  opts: HostRule
): Promise<string | null> {
  const config = { region, accessKeyId: undefined, secretAccessKey: undefined };
  if (opts.username && opts.password) {
    config.accessKeyId = opts.username;
    config.secretAccessKey = opts.password;
  }
  const ecr = new ECR(config);
  try {
    const data = await ecr.getAuthorizationToken({});
    const authorizationToken = data?.authorizationData?.[0]?.authorizationToken;
    if (authorizationToken) {
      return authorizationToken;
    }
    logger.warn(
      'Could not extract authorizationToken from ECR getAuthorizationToken response'
    );
  } catch (err) {
    logger.trace({ err }, 'err');
    logger.debug('ECR getAuthorizationToken error');
  }
  return null;
}

async function getAuthHeaders(
  registry: string,
  dockerRepository: string
): Promise<OutgoingHttpHeaders | null> {
  try {
    const apiCheckUrl = `${registry}/v2/`;
    const apiCheckResponse = await http.get(apiCheckUrl, {
      throwHttpErrors: false,
    });
    if (apiCheckResponse.headers['www-authenticate'] === undefined) {
      return {};
    }
    const authenticateHeader = new wwwAuthenticate.parsers.WWW_Authenticate(
      apiCheckResponse.headers['www-authenticate']
    );

    const opts: HostRule & {
      headers?: Record<string, string>;
    } = hostRules.find({ hostType: id, url: apiCheckUrl });
    if (ecrRegex.test(registry)) {
      const [, region] = ecrRegex.exec(registry);
      const auth = await getECRAuthToken(region, opts);
      if (auth) {
        opts.headers = { authorization: `Basic ${auth}` };
      }
    } else if (opts.username && opts.password) {
      const auth = Buffer.from(`${opts.username}:${opts.password}`).toString(
        'base64'
      );
      opts.headers = { authorization: `Basic ${auth}` };
    }
    delete opts.username;
    delete opts.password;

    if (authenticateHeader.scheme.toUpperCase() === 'BASIC') {
      logger.debug(`Using Basic auth for docker registry ${dockerRepository}`);
      await http.get(apiCheckUrl, opts);
      return opts.headers;
    }

    // prettier-ignore
    const authUrl = `${String(authenticateHeader.parms.realm)}?service=${String(authenticateHeader.parms.service)}&scope=repository:${dockerRepository}:pull`;
    logger.trace(
      `Obtaining docker registry token for ${dockerRepository} using url ${authUrl}`
    );
    const authResponse = (
      await http.getJson<{ token?: string; access_token?: string }>(
        authUrl,
        opts
      )
    ).body;

    const token = authResponse.token || authResponse.access_token;
    // istanbul ignore if
    if (!token) {
      logger.warn('Failed to obtain docker registry token');
      return null;
    }
    return {
      authorization: `Bearer ${token}`,
    };
  } catch (err) /* istanbul ignore next */ {
    if (err.host === 'quay.io') {
      // TODO: debug why quay throws errors
      return null;
    }
    if (err.statusCode === 401) {
      logger.debug(
        { registry, dockerRepository },
        'Unauthorized docker lookup'
      );
      logger.debug({ err });
      return null;
    }
    if (err.statusCode === 403) {
      logger.debug(
        { registry, dockerRepository },
        'Not allowed to access docker registry'
      );
      logger.debug({ err });
      return null;
    }
    // prettier-ignore
    if (err.name === 'RequestError' && registry.endsWith('docker.io')) { // lgtm [js/incomplete-url-substring-sanitization]
      throw new ExternalHostError(err);
    }
    // prettier-ignore
    if (err.statusCode === 429 && registry.endsWith('docker.io')) { // lgtm [js/incomplete-url-substring-sanitization]
      throw new ExternalHostError(err);
    }
    if (err.statusCode >= 500 && err.statusCode < 600) {
      throw new ExternalHostError(err);
    }
    if (err.message === HOST_DISABLED) {
      logger.trace({ registry, dockerRepository, err }, 'Host disabled');
      return null;
    }
    logger.warn(
      { registry, dockerRepository, err },
      'Error obtaining docker token'
    );
    return null;
  }
}

function digestFromManifestStr(str: hasha.HashaInput): string {
  return 'sha256:' + hasha(str, { algorithm: 'sha256' });
}

function extractDigestFromResponse(manifestResponse: HttpResponse): string {
  if (manifestResponse.headers['docker-content-digest'] === undefined) {
    return digestFromManifestStr(manifestResponse.body);
  }
  return manifestResponse.headers['docker-content-digest'] as string;
}

// TODO: make generic to return json object
async function getManifestResponse(
  registry: string,
  dockerRepository: string,
  tag: string
): Promise<HttpResponse> {
  logger.debug(`getManifestResponse(${registry}, ${dockerRepository}, ${tag})`);
  try {
    const headers = await getAuthHeaders(registry, dockerRepository);
    if (!headers) {
      logger.debug('No docker auth found - returning');
      return null;
    }
    headers.accept =
      'application/vnd.docker.distribution.manifest.list.v2+json, application/vnd.docker.distribution.manifest.v2+json';
    const url = `${registry}/v2/${dockerRepository}/manifests/${tag}`;
    const manifestResponse = await http.get(url, {
      headers,
    });
    return manifestResponse;
  } catch (err) /* istanbul ignore next */ {
    if (err instanceof ExternalHostError) {
      throw err;
    }
    if (err.statusCode === 401) {
      logger.debug(
        { registry, dockerRepository },
        'Unauthorized docker lookup'
      );
      logger.debug({ err });
      return null;
    }
    if (err.statusCode === 404) {
      logger.debug(
        {
          err,
          registry,
          dockerRepository,
          tag,
        },
        'Docker Manifest is unknown'
      );
      return null;
    }
    // prettier-ignore
    if (err.statusCode === 429 && registry.endsWith('docker.io')) { // lgtm [js/incomplete-url-substring-sanitization]
      throw new ExternalHostError(err);
    }
    if (err.statusCode >= 500 && err.statusCode < 600) {
      throw new ExternalHostError(err);
    }
    if (err.code === 'ETIMEDOUT') {
      logger.debug(
        { registry },
        'Timeout when attempting to connect to docker registry'
      );
      logger.debug({ err });
      return null;
    }
    logger.debug(
      {
        err,
        registry,
        dockerRepository,
        tag,
      },
      'Unknown Error looking up docker manifest'
    );
    return null;
  }
}

async function getConfigDigest(
  registry: string,
  dockerRepository: string,
  tag: string
): Promise<string> {
  const manifestResponse = await getManifestResponse(
    registry,
    dockerRepository,
    tag
  );
  // If getting the manifest fails here, then abort
  // This means that the latest tag doesn't have a manifest, which shouldn't
  // be possible
  // istanbul ignore if
  if (!manifestResponse) {
    return null;
  }
  const manifest = JSON.parse(manifestResponse.body) as ImageList | Image;
  if (manifest.schemaVersion !== 2) {
    logger.debug(
      { registry, dockerRepository, tag },
      'Manifest schema version is not 2'
    );
    return null;
  }

  if (manifest.mediaType === MediaType.manifestListV2) {
    logger.trace(
      { registry, dockerRepository, tag },
      'Found manifest list, using first image'
    );
    return getConfigDigest(
      registry,
      dockerRepository,
      manifest.manifests[0].digest
    );
  }

  if (manifest.mediaType === MediaType.manifestV2) {
    return manifest.config.digest;
  }

  logger.debug({ manifest }, 'Invalid manifest - returning');
  return null;
}

/**
 * docker.getDigest
 *
 * The `newValue` supplied here should be a valid tag for the docker image.
 *
 * This function will:
 *  - Look up a sha256 digest for a tag on its registry
 *  - Return the digest as a string
 */
export async function getDigest(
  { registryUrl, lookupName }: GetReleasesConfig,
  newValue?: string
): Promise<string | null> {
  const { registry, repository } = getRegistryRepository(
    lookupName,
    registryUrl
  );
  logger.debug(`getDigest(${registry}, ${repository}, ${newValue})`);
  const newTag = newValue || 'latest';
  const cacheNamespace = 'datasource-docker-digest';
  const cacheKey = `${registry}:${repository}:${newTag}`;
  let digest: string = null;
  try {
    const cachedResult = await packageCache.get<string>(
      cacheNamespace,
      cacheKey
    );
    // istanbul ignore if
    if (cachedResult !== undefined) {
      return cachedResult;
    }
    const manifestResponse = await getManifestResponse(
      registry,
      repository,
      newTag
    );
    if (manifestResponse) {
      digest = extractDigestFromResponse(manifestResponse) || null;
      logger.debug({ digest }, 'Got docker digest');
    }
  } catch (err) /* istanbul ignore next */ {
    if (err instanceof ExternalHostError) {
      throw err;
    }
    logger.debug(
      {
        err,
        lookupName,
        newTag,
      },
      'Unknown Error looking up docker image digest'
    );
  }
  const cacheMinutes = 30;
  await packageCache.set(cacheNamespace, cacheKey, digest, cacheMinutes);
  return digest;
}

async function getTags(
  registry: string,
  repository: string
): Promise<string[] | null> {
  let tags: string[] = [];
  try {
    const cacheNamespace = 'datasource-docker-tags';
    const cacheKey = `${registry}:${repository}`;
    const cachedResult = await packageCache.get<string[]>(
      cacheNamespace,
      cacheKey
    );
    // istanbul ignore if
    if (cachedResult !== undefined) {
      return cachedResult;
    }
    // AWS ECR limits the maximum number of results to 1000
    // See https://docs.aws.amazon.com/AmazonECR/latest/APIReference/API_DescribeRepositories.html#ECR-DescribeRepositories-request-maxResults
    const limit = ecrRegex.test(registry) ? 1000 : 10000;
    let url = `${registry}/v2/${repository}/tags/list?n=${limit}`;
    const headers = await getAuthHeaders(registry, repository);
    if (!headers) {
      logger.debug('Failed to get authHeaders for getTags lookup');
      return null;
    }
    let page = 1;
    do {
      const res = await http.getJson<{ tags: string[] }>(url, { headers });
      tags = tags.concat(res.body.tags);
      const linkHeader = parseLinkHeader(res.headers.link as string);
      url = linkHeader?.next ? resolveBaseUrl(url, linkHeader.next.url) : null;
      page += 1;
    } while (url && page < 20);
    const cacheMinutes = 30;
    await packageCache.set(cacheNamespace, cacheKey, tags, cacheMinutes);
    return tags;
  } catch (err) /* istanbul ignore next */ {
    if (err instanceof ExternalHostError) {
      throw err;
    }
    if (err.statusCode === 404 && !repository.includes('/')) {
      logger.debug(
        `Retrying Tags for ${registry}/${repository} using library/ prefix`
      );
      return getTags(registry, 'library/' + repository);
    }
    // prettier-ignore
    if (err.statusCode === 429 && registry.endsWith('docker.io')) { // lgtm [js/incomplete-url-substring-sanitization]
      logger.warn(
        { registry, dockerRepository: repository, err },
        'docker registry failure: too many requests'
      );
      throw new ExternalHostError(err);
    }
    // prettier-ignore
    if (err.statusCode === 401 && registry.endsWith('docker.io')) { // lgtm [js/incomplete-url-substring-sanitization]
      logger.warn(
        { registry, dockerRepository: repository, err },
        'docker registry failure: unauthorized'
      );
      throw new ExternalHostError(err);
    }
    if (err.statusCode >= 500 && err.statusCode < 600) {
      logger.warn(
        { registry, dockerRepository: repository, err },
        'docker registry failure: internal error'
      );
      throw new ExternalHostError(err);
    }
    throw err;
  }
}

/*
 * docker.getLabels
 *
 * This function will:
 *  - Return the labels for the requested image
 */

async function getLabels(
  registry: string,
  dockerRepository: string,
  tag: string
): Promise<Record<string, string>> {
  logger.debug(`getLabels(${registry}, ${dockerRepository}, ${tag})`);
  const cacheNamespace = 'datasource-docker-labels';
  const cacheKey = `${registry}:${dockerRepository}:${tag}`;
  const cachedResult = await packageCache.get<Record<string, string>>(
    cacheNamespace,
    cacheKey
  );
  // istanbul ignore if
  if (cachedResult !== undefined) {
    return cachedResult;
  }
  try {
    let labels: Record<string, string> = {};
    const configDigest = await getConfigDigest(registry, dockerRepository, tag);
    if (!configDigest) {
      return {};
    }

    const headers = await getAuthHeaders(registry, dockerRepository);
    // istanbul ignore if: Should never be happen
    if (!headers) {
      logger.debug('No docker auth found - returning');
      return {};
    }
    const url = `${registry}/v2/${dockerRepository}/blobs/${configDigest}`;
    const configResponse = await http.get(url, {
      headers,
    });
    labels = JSON.parse(configResponse.body).config.Labels;

    if (labels) {
      logger.debug(
        {
          labels,
        },
        'found labels in manifest'
      );
    }
    const cacheMinutes = 60;
    await packageCache.set(cacheNamespace, cacheKey, labels, cacheMinutes);
    return labels;
  } catch (err) /* istanbul ignore next: should be tested in future */ {
    if (err instanceof ExternalHostError) {
      throw err;
    }
    if (err.statusCode === 400 || err.statusCode === 401) {
      logger.debug(
        { registry, dockerRepository, err },
        'Unauthorized docker lookup'
      );
    } else if (err.statusCode === 404) {
      logger.warn(
        {
          err,
          registry,
          dockerRepository,
          tag,
        },
        'Config Manifest is unknown'
      );
    } else if (
      err.statusCode === 429 &&
      registry.endsWith('docker.io') // lgtm [js/incomplete-url-substring-sanitization]
    ) {
      logger.warn({ err }, 'docker registry failure: too many requests');
    } else if (err.statusCode >= 500 && err.statusCode < 600) {
      logger.debug(
        {
          err,
          registry,
          dockerRepository,
          tag,
        },
        'docker registry failure: internal error'
      );
    } else if (
      err.code === 'ERR_TLS_CERT_ALTNAME_INVALID' ||
      err.code === 'ETIMEDOUT'
    ) {
      logger.debug({ registry, err }, 'Error connecting to docker registry');
    } else if (registry === 'https://quay.io') {
      // istanbul ignore next
      logger.debug(
        'Ignoring quay.io errors until they fully support v2 schema'
      );
    } else {
      logger.info(
        { registry, dockerRepository, tag, err },
        'Unknown error getting Docker labels'
      );
    }
    return {};
  }
}

/**
 * docker.getReleases
 *
 * A docker image usually looks something like this: somehost.io/owner/repo:8.1.0-alpine
 * In the above:
 *  - 'somehost.io' is the registry
 *  - 'owner/repo' is the package name
 *  - '8.1.0-alpine' is the tag
 *
 * This function will filter only tags that contain a semver version
 */
export async function getReleases({
  lookupName,
  registryUrl,
}: GetReleasesConfig): Promise<ReleaseResult | null> {
  const { registry, repository } = getRegistryRepository(
    lookupName,
    registryUrl
  );
  const tags = await getTags(registry, repository);
  if (!tags) {
    return null;
  }
  const releases = tags.map((version) => ({ version }));
  const ret: ReleaseResult = {
    releases,
  };

  const latestTag = tags.includes('latest') ? 'latest' : tags[tags.length - 1];
  const labels = await getLabels(registry, repository, latestTag);
  if (labels && 'org.opencontainers.image.source' in labels) {
    ret.sourceUrl = labels['org.opencontainers.image.source'];
  }
  return ret;
}<|MERGE_RESOLUTION|>--- conflicted
+++ resolved
@@ -10,11 +10,11 @@
 import * as packageCache from '../../util/cache/package';
 import * as hostRules from '../../util/host-rules';
 import { Http, HttpResponse } from '../../util/http';
-<<<<<<< HEAD
-import { resolveBaseUrl } from '../../util/url';
-=======
-import { ensureTrailingSlash, trimTrailingSlash } from '../../util/url';
->>>>>>> 3527d8b4
+import {
+  ensureTrailingSlash,
+  resolveBaseUrl,
+  trimTrailingSlash,
+} from '../../util/url';
 import * as dockerVersioning from '../../versioning/docker';
 import type { GetReleasesConfig, ReleaseResult } from '../types';
 import { Image, ImageList, MediaType } from './types';
